--- conflicted
+++ resolved
@@ -98,11 +98,7 @@
 
         public static Db GetLastBackup(SqlExecutor dbExecutor, string backupNamePrefix)
         {
-<<<<<<< HEAD
-            var backupDbs = dbExecutor.Query<Db>(
-=======
-            var allBackups = dbExecutor.Query<Database>(
->>>>>>> 4afc3391
+            var allBackups = dbExecutor.Query<Db>(
                 "SELECT name, state FROM sys.databases WHERE name LIKE '" + backupNamePrefix + "%' AND state = @state",
                 new { state = OnlineState });
             var orderedBackups = from db in allBackups
