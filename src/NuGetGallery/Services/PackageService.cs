﻿// Copyright (c) .NET Foundation. All rights reserved.
// Licensed under the Apache License, Version 2.0. See License.txt in the project root for license information.

using System;
using System.Collections.Generic;
using System.Data.Entity;
using System.Linq;
using System.Threading.Tasks;
using NuGet.Frameworks;
using NuGet.Packaging;
using NuGet.Packaging.Core;
using NuGet.Versioning;
using NuGetGallery.Auditing;
using NuGetGallery.Packaging;

namespace NuGetGallery
{
    public class PackageService : IPackageService
    {
        private readonly IIndexingService _indexingService;
        private readonly IEntityRepository<PackageOwnerRequest> _packageOwnerRequestRepository;
        private readonly IEntityRepository<PackageRegistration> _packageRegistrationRepository;
        private readonly IEntityRepository<Package> _packageRepository;
        private readonly IPackageNamingConflictValidator _packageNamingConflictValidator;
        private readonly IAuditingService _auditingService;

        public PackageService(
            IEntityRepository<PackageRegistration> packageRegistrationRepository,
            IEntityRepository<Package> packageRepository,
            IEntityRepository<PackageOwnerRequest> packageOwnerRequestRepository,
            IIndexingService indexingService,
            IPackageNamingConflictValidator packageNamingConflictValidator,
            IAuditingService auditingService)
        {
            if (packageRegistrationRepository == null)
            {
                throw new ArgumentNullException(nameof(packageRegistrationRepository));
            }

            if (packageRepository == null)
            {
                throw new ArgumentNullException(nameof(packageRepository));
            }

            if (packageOwnerRequestRepository == null)
            {
                throw new ArgumentNullException(nameof(packageOwnerRequestRepository));
            }

            if (indexingService == null)
            {
                throw new ArgumentNullException(nameof(indexingService));
            }

            if (packageNamingConflictValidator == null)
            {
                throw new ArgumentNullException(nameof(packageNamingConflictValidator));
            }

            if (auditingService == null)
            {
                throw new ArgumentNullException(nameof(auditingService));
            }

            _packageRegistrationRepository = packageRegistrationRepository;
            _packageRepository = packageRepository;
            _packageOwnerRequestRepository = packageOwnerRequestRepository;
            _indexingService = indexingService;
            _packageNamingConflictValidator = packageNamingConflictValidator;
            _auditingService = auditingService;
        }

        /// <summary>
        /// When no exceptions thrown, this method ensures the package metadata is valid.
        /// </summary>
        /// <param name="packageArchiveReader">
        /// The <see cref="PackageArchiveReader"/> instance providing the package metadata.
        /// </param>
        /// <exception cref="InvalidPackageException">
        /// This exception will be thrown when a package metadata property violates a data validation constraint.
        /// </exception>
        public void EnsureValid(PackageArchiveReader packageArchiveReader)
        {
            try
            {
                var packageMetadata = PackageMetadata.FromNuspecReader(packageArchiveReader.GetNuspecReader());

                ValidateNuGetPackageMetadata(packageMetadata);

                ValidatePackageTitle(packageMetadata);

                var supportedFrameworks = GetSupportedFrameworks(packageArchiveReader).Select(fn => fn.ToShortNameOrNull()).ToArray();
                if (!supportedFrameworks.AnySafe(sf => sf == null))
                {
                    ValidateSupportedFrameworks(supportedFrameworks);
                }
            }
            catch (Exception exception) when (exception is EntityException || exception is PackagingException)
            {
                // Wrap the exception for consistency of this API.
                throw new InvalidPackageException(exception.Message, exception);
            }
        }

        /// <summary>
        /// Validates and creates a <see cref="Package"/> entity from a NuGet package archive.
        /// </summary>
        /// <param name="nugetPackage">A <see cref="PackageArchiveReader"/> instance from which package metadata can be read.</param>
        /// <param name="packageStreamMetadata">The <see cref="PackageStreamMetadata"/> instance providing metadata about the package stream.</param>
        /// <param name="user">The <see cref="User"/> creating the package.</param>
        /// <param name="commitChanges"><c>True</c> to commit the changes to the data store and notify the indexing service; otherwise <c>false</c>.</param>
        /// <returns>Returns the created <see cref="Package"/> entity.</returns>
        /// <exception cref="InvalidPackageException">
        /// This exception will be thrown when a package metadata property violates a data validation constraint.
        /// </exception>
        public async Task<Package> CreatePackageAsync(PackageArchiveReader nugetPackage, PackageStreamMetadata packageStreamMetadata, User user, bool commitChanges = true)
        {
            PackageMetadata packageMetadata;
            PackageRegistration packageRegistration;

            try
            {
                packageMetadata = PackageMetadata.FromNuspecReader(nugetPackage.GetNuspecReader());

                ValidateNuGetPackageMetadata(packageMetadata);

                ValidatePackageTitle(packageMetadata);

                packageRegistration = CreateOrGetPackageRegistration(user, packageMetadata);
            }
            catch (Exception exception) when (exception is EntityException || exception is PackagingException)
            {
                // Wrap the exception for consistency of this API.
                throw new InvalidPackageException(exception.Message, exception);
            }

            var package = CreatePackageFromNuGetPackage(packageRegistration, nugetPackage, packageMetadata, packageStreamMetadata, user);
            packageRegistration.Packages.Add(package);
            await UpdateIsLatestAsync(packageRegistration, commitChanges: false);

            if (commitChanges)
            {
                await _packageRegistrationRepository.CommitChangesAsync();
                NotifyIndexingService();
            }

            return package;
        }

        public virtual PackageRegistration FindPackageRegistrationById(string id)
        {
            if (id == null)
            {
                throw new ArgumentNullException(nameof(id));
            }

            return _packageRegistrationRepository.GetAll()
                .Include(pr => pr.Owners)
                .SingleOrDefault(pr => pr.Id == id);
        }

        public virtual Package FindPackageByIdAndVersion(
            string id,
            string version,
            int? semVerLevelKey = null,
            bool allowPrerelease = true)
        {
            if (string.IsNullOrWhiteSpace(id))
            {
                throw new ArgumentNullException(nameof(id));
            }

            Package package = null;
            if (!string.IsNullOrEmpty(version))
            {
                package = FindPackageByIdAndVersionStrict(id, version);
            }

            // Package version not found: fallback to latest version.
            if (package == null)
            {
                // Optimization: Every time we look at a package we almost always want to see
                // all the other packages with the same ID via the PackageRegistration property.
                // This resulted in a gnarly query.
                // Instead, we can always query for all packages with the ID.
                IEnumerable<Package> packagesQuery = GetPackagesByIdQueryable(id);

                if (string.IsNullOrEmpty(version) && !allowPrerelease)
                {
                    // If there's a specific version given, don't bother filtering by prerelease. 
                    // You could be asking for a prerelease package.
                    packagesQuery = packagesQuery.Where(p => !p.IsPrerelease);
                }

                var packageVersions = packagesQuery.ToList();

                // Fallback behavior: collect the latest version.
                // Check SemVer-level and allow-prerelease constraints.
                if (semVerLevelKey == SemVerLevelKey.SemVer2)
                {
                    package = packageVersions.FirstOrDefault(p => p.IsLatestStableSemVer2);

                    if (package == null && allowPrerelease)
                    {
                        package = packageVersions.FirstOrDefault(p => p.IsLatestSemVer2);
                    }
                }

                // Fallback behavior: collect the latest version.
                // If SemVer-level is not defined, 
                // or SemVer-level = 2.0.0 and no package was marked as SemVer2-latest,
                // then check for packages marked as non-SemVer2 latest.
                if (semVerLevelKey == SemVerLevelKey.Unknown
                    || (semVerLevelKey == SemVerLevelKey.SemVer2 && package == null))
                {
                    package = packageVersions.FirstOrDefault(p => p.IsLatestStable);

                    if (package == null && allowPrerelease)
                    {
                        package = packageVersions.FirstOrDefault(p => p.IsLatest);
                    }
                }

                // If we couldn't find a package marked as latest, then
                // return the most recent one (prerelease ones were already filtered out if appropriate...)
                if (package == null)
                {
                    package = packageVersions.OrderByDescending(p => p.Version).FirstOrDefault();
                }
            }

            return package;
        }

        public virtual Package FindPackageByIdAndVersionStrict(string id, string version)
        {
            if (string.IsNullOrWhiteSpace(id))
            {
                throw new ArgumentNullException(nameof(id));
            }

            if (string.IsNullOrEmpty(version))
            {
                throw new ArgumentException(nameof(version));
            }

            var normalizedVersion = NuGetVersionFormatter.Normalize(version);

            // These string comparisons are case-(in)sensitive depending on SQLServer collation.
            // Case-insensitive collation is recommended, e.g. SQL_Latin1_General_CP1_CI_AS.
            var package = GetPackagesByIdQueryable(id)
                .SingleOrDefault(p => p.NormalizedVersion == normalizedVersion);

            return package;
        }

        public virtual Package FindAbsoluteLatestPackageById(string id, int? semVerLevelKey)
        {
            var packageVersions = GetPackagesByIdQueryable(id);

            Package package;
            if (semVerLevelKey == SemVerLevelKey.SemVer2)
            {
                package = packageVersions.FirstOrDefault(p => p.IsLatestSemVer2);
            }
            else
            {
                package = packageVersions.FirstOrDefault(p => p.IsLatest);
            }

            // If we couldn't find a package marked as latest, then return the most recent one 
            if (package == null)
            {
                package = packageVersions.OrderByDescending(p => p.Version).FirstOrDefault();
            }

            return package;
        }

        public IEnumerable<Package> FindPackagesByOwner(User user, bool includeUnlisted)
        {
            // Like DisplayPackage we should prefer to show you information from the latest stable version,
            // but show you the latest version (potentially latest UNLISTED version) otherwise.

            var mergedResults = new Dictionary<string, Package>(StringComparer.OrdinalIgnoreCase);

            MergeLatestPackagesByOwner(user, includeUnlisted, mergedResults);
            MergeLatestStablePackagesByOwner(user, includeUnlisted, mergedResults);

            return mergedResults.Values;
        }

        private void MergeLatestStablePackagesByOwner(User user, bool includeUnlisted, Dictionary<string, Package> mergedResults)
        {
            IQueryable<Package> latestStablePackageVersions = _packageRepository.GetAll()
                            .Where(p =>
                                p.PackageRegistration.Owners.Any(owner => owner.Key == user.Key)
                                && (p.IsLatestStable || p.IsLatestStableSemVer2))
                            .Include(p => p.PackageRegistration)
                            .Include(p => p.PackageRegistration.Owners);

            foreach (var latestStablePackagesById in latestStablePackageVersions.ToList().GroupBy(p => p.PackageRegistration.Id))
            {
<<<<<<< HEAD
                Package latestStablePackage;
                if (includeUnlisted)
                {
                    latestStablePackage = latestStablePackagesById.Single();
=======
                // Use First() instead of Single() to get the latest package, in case there are multiple latest due to concurrency issue
                // see: https://github.com/NuGet/NuGetGallery/issues/2514
                Package latestStablePackage;
                if (includeUnlisted)
                {
                    latestStablePackage = latestStablePackagesById.First();
>>>>>>> ffcf5276
                }
                else
                {
                    latestStablePackage =
<<<<<<< HEAD
                        latestStablePackagesById.SingleOrDefault(p => p.IsLatestStableSemVer2)
                        ?? latestStablePackagesById.SingleOrDefault(p => p.IsLatestStable);
                }

                mergedResults[latestStablePackage.PackageRegistration.Id] = latestStablePackage;
            }
        }

=======
                        latestStablePackagesById.FirstOrDefault(p => p.IsLatestStableSemVer2)
                        ?? latestStablePackagesById.FirstOrDefault(p => p.IsLatestStable);
                }

                mergedResults[latestStablePackage.PackageRegistration.Id] = latestStablePackage;
            }
        }

>>>>>>> ffcf5276
        private void MergeLatestPackagesByOwner(User user, bool includeUnlisted, Dictionary<string, Package> mergedResults)
        {
            IQueryable<Package> latestPackageVersions;
            if (includeUnlisted)
            {
                latestPackageVersions = _packageRegistrationRepository.GetAll()
                    .Where(pr => pr.Owners.Where(owner => owner.Username == user.Username).Any())
                    .Select(pr => pr.Packages.OrderByDescending(p => p.Version).FirstOrDefault())
                    .Where(p => p != null)
                    .Include(p => p.PackageRegistration)
                    .Include(p => p.PackageRegistration.Owners);
            }
            else
            {
                latestPackageVersions = _packageRepository.GetAll()
                    .Where(p =>
                        p.PackageRegistration.Owners.Any(owner => owner.Key == user.Key)
                        && (p.IsLatest || p.IsLatestSemVer2))
                    .Include(p => p.PackageRegistration)
                    .Include(p => p.PackageRegistration.Owners);
            }

<<<<<<< HEAD
=======
            // Use First() instead of Single() to get the latest package, in case there are multiple latest due to concurrency issue
            // see: https://github.com/NuGet/NuGetGallery/issues/2514
>>>>>>> ffcf5276
            foreach (var latestPackagesById in latestPackageVersions.ToList().GroupBy(p => p.PackageRegistration.Id))
            {
                Package latestPackage;
                if (includeUnlisted)
                {
<<<<<<< HEAD
                    latestPackage = latestPackagesById.Single();
=======
                    latestPackage = latestPackagesById.First();
>>>>>>> ffcf5276
                }
                else
                {
                    latestPackage =
<<<<<<< HEAD
                       latestPackagesById.SingleOrDefault(p => p.IsLatestSemVer2)
                       ?? latestPackagesById.Single(p => p.IsLatest);
=======
                       latestPackagesById.FirstOrDefault(p => p.IsLatestSemVer2)
                       ?? latestPackagesById.First(p => p.IsLatest);
>>>>>>> ffcf5276
                }

                if (mergedResults.ContainsKey(latestPackage.PackageRegistration.Id)
                    && mergedResults[latestPackage.PackageRegistration.Id].Created < latestPackage.Created)
                {
                    mergedResults[latestPackage.PackageRegistration.Id] = latestPackage;
                }
                else
                {
                    mergedResults.Add(latestPackage.PackageRegistration.Id, latestPackage);
                }
            }
        }

        public IEnumerable<PackageRegistration> FindPackageRegistrationsByOwner(User user)
        {
            return _packageRegistrationRepository.GetAll().Where(p => p.Owners.Any(o => o.Username == user.Username));
        }

        public IEnumerable<Package> FindDependentPackages(Package package)
        {
            // Grab all candidates
            var candidateDependents = (from p in _packageRepository.GetAll()
                                       from d in p.Dependencies
                                       where d.Id == package.PackageRegistration.Id
                                       select d).Include(pk => pk.Package.PackageRegistration).ToList();
            // Now filter by version range.
            var packageVersion = new NuGetVersion(package.Version);
            var dependents = from d in candidateDependents
                             where VersionRange.Parse(d.VersionSpec).Satisfies(packageVersion)
                             select d;

            return dependents.Select(d => d.Package);
        }

        public async Task PublishPackageAsync(string id, string version, bool commitChanges = true)
        {
            var package = FindPackageByIdAndVersionStrict(id, version);

            if (package == null)
            {
                throw new EntityException(Strings.PackageWithIdAndVersionNotFound, id, version);
            }

            await PublishPackageAsync(package, commitChanges);
        }

        public async Task PublishPackageAsync(Package package, bool commitChanges = true)
        {
            if (package == null)
            {
                throw new ArgumentNullException(nameof(package));
            }

            package.Published = DateTime.UtcNow;
            package.Listed = true;

            await UpdateIsLatestAsync(package.PackageRegistration, commitChanges: false);

            if (commitChanges)
            {
                await _packageRepository.CommitChangesAsync();
            }
        }
        
        public async Task AddPackageOwnerAsync(PackageRegistration package, User newOwner)
        {
            package.Owners.Add(newOwner);
            await _packageRepository.CommitChangesAsync();

            var request = FindExistingPackageOwnerRequest(package, newOwner);
            if (request != null)
            {
                _packageOwnerRequestRepository.DeleteOnCommit(request);
                await _packageOwnerRequestRepository.CommitChangesAsync();
            }

            await _auditingService.SaveAuditRecordAsync(
                new PackageRegistrationAuditRecord(package, AuditedPackageRegistrationAction.AddOwner, newOwner.Username));
        }

        public async Task RemovePackageOwnerAsync(PackageRegistration package, User user)
        {
            if (package.Owners.Count == 1 && user == package.Owners.Single())
            {
                throw new InvalidOperationException("You can't remove the only owner from a package.");
            }

            var pendingOwner = FindExistingPackageOwnerRequest(package, user);
            if (pendingOwner != null)
            {
                _packageOwnerRequestRepository.DeleteOnCommit(pendingOwner);
                await _packageOwnerRequestRepository.CommitChangesAsync();
                return;
            }

            package.Owners.Remove(user);
            await _packageRepository.CommitChangesAsync();

            await _auditingService.SaveAuditRecordAsync(
                new PackageRegistrationAuditRecord(package, AuditedPackageRegistrationAction.RemoveOwner, user.Username));
        }

        public async Task MarkPackageListedAsync(Package package, bool commitChanges = true)
        {
            if (package == null)
            {
                throw new ArgumentNullException(nameof(package));
            }

            if (package.Listed)
            {
                return;
            }

            if (package.Deleted)
            {
                throw new InvalidOperationException("A deleted package should never be listed!");
            }
            if (!package.Listed && (package.IsLatestStable || package.IsLatest))
            {
                throw new InvalidOperationException("An unlisted package should never be latest or latest stable!");
            }

            package.Listed = true;
            package.LastUpdated = DateTime.UtcNow;
            // NOTE: LastEdited will be overwritten by a trigger defined in the migration named "AddTriggerForPackagesLastEdited".
            package.LastEdited = DateTime.UtcNow;

<<<<<<< HEAD
            await UpdateIsLatestAsync(package.PackageRegistration, false);
=======
            await UpdateIsLatestAsync(package.PackageRegistration, commitChanges: false);
>>>>>>> ffcf5276

            await _auditingService.SaveAuditRecordAsync(new PackageAuditRecord(package, AuditedPackageAction.List));

            if (commitChanges)
            {
                await _packageRepository.CommitChangesAsync();
            }
        }

        public async Task MarkPackageUnlistedAsync(Package package, bool commitChanges = true)
        {
            if (package == null)
            {
                throw new ArgumentNullException(nameof(package));
            }
            if (!package.Listed)
            {
                return;
            }

            package.Listed = false;
            package.LastUpdated = DateTime.UtcNow;
            // NOTE: LastEdited will be overwritten by a trigger defined in the migration named "AddTriggerForPackagesLastEdited".
            package.LastEdited = DateTime.UtcNow;

            if (package.IsLatest || package.IsLatestStable)
            {
                await UpdateIsLatestAsync(package.PackageRegistration, commitChanges: false);
            }

            await _auditingService.SaveAuditRecordAsync(new PackageAuditRecord(package, AuditedPackageAction.Unlist));

            if (commitChanges)
            {
                await _packageRepository.CommitChangesAsync();
            }
        }

        public async Task<PackageOwnerRequest> CreatePackageOwnerRequestAsync(PackageRegistration package, User currentOwner, User newOwner)
        {
            var existingRequest = FindExistingPackageOwnerRequest(package, newOwner);
            if (existingRequest != null)
            {
                return existingRequest;
            }

            var newRequest = new PackageOwnerRequest
            {
                PackageRegistrationKey = package.Key,
                RequestingOwnerKey = currentOwner.Key,
                NewOwnerKey = newOwner.Key,
                ConfirmationCode = CryptographyService.GenerateToken(),
                RequestDate = DateTime.UtcNow
            };

            _packageOwnerRequestRepository.InsertOnCommit(newRequest);
            await _packageOwnerRequestRepository.CommitChangesAsync();
            return newRequest;
        }

        public bool IsValidPackageOwnerRequest(PackageRegistration package, User pendingOwner, string token)
        {
            if (package == null)
            {
                throw new ArgumentNullException(nameof(package));
            }

            if (pendingOwner == null)
            {
                throw new ArgumentNullException(nameof(pendingOwner));
            }

            if (String.IsNullOrEmpty(token))
            {
                throw new ArgumentNullException(nameof(token));
            }

            var request = FindExistingPackageOwnerRequest(package, pendingOwner);
            return (request != null && request.ConfirmationCode == token);
        }

        private IQueryable<Package> GetPackagesByIdQueryable(string id)
        {
            return _packageRepository.GetAll()
                            .Include(p => p.LicenseReports)
                            .Include(p => p.PackageRegistration)
                            .Where(p => p.PackageRegistration.Id == id);
        }

        private PackageRegistration CreateOrGetPackageRegistration(User currentUser, PackageMetadata packageMetadata)
        {
            var packageRegistration = FindPackageRegistrationById(packageMetadata.Id);

            if (packageRegistration != null && !packageRegistration.Owners.Contains(currentUser))
            {
                throw new EntityException(Strings.PackageIdNotAvailable, packageMetadata.Id);
            }

            if (packageRegistration == null)
            {
                if (_packageNamingConflictValidator.IdConflictsWithExistingPackageTitle(packageMetadata.Id))
                {
                    throw new EntityException(Strings.NewRegistrationIdMatchesExistingPackageTitle, packageMetadata.Id);
                }

                packageRegistration = new PackageRegistration
                {
                    Id = packageMetadata.Id
                };

                packageRegistration.Owners.Add(currentUser);

                _packageRegistrationRepository.InsertOnCommit(packageRegistration);
            }

            return packageRegistration;
        }

        private Package CreatePackageFromNuGetPackage(PackageRegistration packageRegistration, PackageArchiveReader nugetPackage, PackageMetadata packageMetadata, PackageStreamMetadata packageStreamMetadata, User user)
        {
            var package = packageRegistration.Packages.SingleOrDefault(pv => pv.Version == packageMetadata.Version.OriginalVersion);

            if (package != null)
            {
                throw new EntityException(
                    "A package with identifier '{0}' and version '{1}' already exists.", packageRegistration.Id, package.Version);
            }

            package = new Package();
            package.PackageRegistration = packageRegistration;

            package = EnrichPackageFromNuGetPackage(package, nugetPackage, packageMetadata, packageStreamMetadata, user);

            return package;
        }

        public virtual Package EnrichPackageFromNuGetPackage(
            Package package,
            PackageArchiveReader packageArchive,
            PackageMetadata packageMetadata,
            PackageStreamMetadata packageStreamMetadata,
            User user)
        {
            // Version must always be the exact string from the nuspec, which OriginalVersion will return to us.
            // However, we do also store a normalized copy for looking up later.
            package.Version = packageMetadata.Version.OriginalVersion;
            package.NormalizedVersion = packageMetadata.Version.ToNormalizedString();

            package.Description = packageMetadata.Description;
            package.ReleaseNotes = packageMetadata.ReleaseNotes;
            package.HashAlgorithm = packageStreamMetadata.HashAlgorithm;
            package.Hash = packageStreamMetadata.Hash;
            package.PackageFileSize = packageStreamMetadata.Size;
            package.Language = packageMetadata.Language;
            package.Copyright = packageMetadata.Copyright;
            package.FlattenedAuthors = packageMetadata.Authors.Flatten();
            package.IsPrerelease = packageMetadata.Version.IsPrerelease;
            package.Listed = true;
            package.RequiresLicenseAcceptance = packageMetadata.RequireLicenseAcceptance;
            package.Summary = packageMetadata.Summary;
            package.Tags = PackageHelper.ParseTags(packageMetadata.Tags);
            package.Title = packageMetadata.Title;
            package.User = user;

            package.IconUrl = packageMetadata.IconUrl.ToEncodedUrlStringOrNull();
            package.LicenseUrl = packageMetadata.LicenseUrl.ToEncodedUrlStringOrNull();
            package.ProjectUrl = packageMetadata.ProjectUrl.ToEncodedUrlStringOrNull();
            package.MinClientVersion = packageMetadata.MinClientVersion.ToStringOrNull();

#pragma warning disable 618 // TODO: remove Package.Authors completely once production services definitely no longer need it
            foreach (var author in packageMetadata.Authors)
            {
                package.Authors.Add(new PackageAuthor { Name = author });
            }
#pragma warning restore 618

            var supportedFrameworks = GetSupportedFrameworks(packageArchive)
                .ToArray();

            if (!supportedFrameworks.Any(fx => fx != null && fx.IsAny))
            {
                var supportedFrameworkNames = supportedFrameworks
                                .Select(fn => fn.ToShortNameOrNull())
                                .Where(fn => fn != null)
                                .ToArray();

                ValidateSupportedFrameworks(supportedFrameworkNames);

                foreach (var supportedFramework in supportedFrameworkNames)
                {
                    package.SupportedFrameworks.Add(new PackageFramework { TargetFramework = supportedFramework });
                }
            }

            package.Dependencies = packageMetadata
                .GetDependencyGroups()
                .AsPackageDependencyEnumerable()
                .ToList();

            package.PackageTypes = packageMetadata
                .GetPackageTypes()
                .AsPackageTypeEnumerable()
                .ToList();

            package.FlattenedDependencies = package.Dependencies.Flatten();

            package.FlattenedPackageTypes = package.PackageTypes.Flatten();

            // Identify the SemVerLevelKey using the original package version string and package dependencies
            package.SemVerLevelKey = SemVerLevelKey.ForPackage(packageMetadata.Version, package.Dependencies);

            return package;
        }

        public virtual IEnumerable<NuGetFramework> GetSupportedFrameworks(PackageArchiveReader package)
        {
            return package.GetSupportedFrameworks();
        }

        [System.Diagnostics.CodeAnalysis.SuppressMessage("Microsoft.Maintainability", "CA1502:AvoidExcessiveComplexity")]
        private static void ValidateNuGetPackageMetadata(PackageMetadata packageMetadata)
        {
            // TODO: Change this to use DataAnnotations
            if (packageMetadata.Id.Length > CoreConstants.MaxPackageIdLength)
            {
                throw new EntityException(Strings.NuGetPackagePropertyTooLong, "Id", CoreConstants.MaxPackageIdLength);
            }
            if (packageMetadata.Authors != null && packageMetadata.Authors.Flatten().Length > 4000)
            {
                throw new EntityException(Strings.NuGetPackagePropertyTooLong, "Authors", "4000");
            }
            if (packageMetadata.Copyright != null && packageMetadata.Copyright.Length > 4000)
            {
                throw new EntityException(Strings.NuGetPackagePropertyTooLong, "Copyright", "4000");
            }
            if (packageMetadata.Description == null)
            {
                throw new EntityException(Strings.NuGetPackagePropertyMissing, "Description");
            }
            else if (packageMetadata.Description != null && packageMetadata.Description.Length > 4000)
            {
                throw new EntityException(Strings.NuGetPackagePropertyTooLong, "Description", "4000");
            }
            if (packageMetadata.IconUrl != null && packageMetadata.IconUrl.AbsoluteUri.Length > 4000)
            {
                throw new EntityException(Strings.NuGetPackagePropertyTooLong, "IconUrl", "4000");
            }
            if (packageMetadata.LicenseUrl != null && packageMetadata.LicenseUrl.AbsoluteUri.Length > 4000)
            {
                throw new EntityException(Strings.NuGetPackagePropertyTooLong, "LicenseUrl", "4000");
            }
            if (packageMetadata.ProjectUrl != null && packageMetadata.ProjectUrl.AbsoluteUri.Length > 4000)
            {
                throw new EntityException(Strings.NuGetPackagePropertyTooLong, "ProjectUrl", "4000");
            }
            if (packageMetadata.Summary != null && packageMetadata.Summary.Length > 4000)
            {
                throw new EntityException(Strings.NuGetPackagePropertyTooLong, "Summary", "4000");
            }
            if (packageMetadata.Tags != null && packageMetadata.Tags.Length > 4000)
            {
                throw new EntityException(Strings.NuGetPackagePropertyTooLong, "Tags", "4000");
            }
            if (packageMetadata.Title != null && packageMetadata.Title.Length > 256)
            {
                throw new EntityException(Strings.NuGetPackagePropertyTooLong, "Title", "256");
            }

            if (packageMetadata.Version != null && packageMetadata.Version.ToFullString().Length > 64)
            {
                throw new EntityException(Strings.NuGetPackagePropertyTooLong, "Version", "64");
            }

            if (packageMetadata.Language != null && packageMetadata.Language.Length > 20)
            {
                throw new EntityException(Strings.NuGetPackagePropertyTooLong, "Language", "20");
            }

            // Validate dependencies
            if (packageMetadata.GetDependencyGroups() != null)
            {
                var packageDependencies = packageMetadata.GetDependencyGroups().ToList();

                foreach (var dependency in packageDependencies.SelectMany(s => s.Packages))
                {
                    // NuGet.Core compatibility - dependency package id can not be > 128 characters
                    if (dependency.Id != null && dependency.Id.Length > CoreConstants.MaxPackageIdLength)
                    {
                        throw new EntityException(Strings.NuGetPackagePropertyTooLong, "Dependency.Id", CoreConstants.MaxPackageIdLength);
                    }

                    // NuGet.Core compatibility - dependency versionspec can not be > 256 characters
                    if (dependency.VersionRange != null && dependency.VersionRange.ToString().Length > 256)
                    {
                        throw new EntityException(Strings.NuGetPackagePropertyTooLong, "Dependency.VersionSpec", "256");
                    }
                }

                // NuGet.Core compatibility - flattened dependencies should be < Int16.MaxValue
                if (packageDependencies.Flatten().Length > Int16.MaxValue)
                {
                    throw new EntityException(Strings.NuGetPackagePropertyTooLong, "Dependencies", Int16.MaxValue);
                }
            }
        }

        private static void ValidateSupportedFrameworks(string[] supportedFrameworks)
        {
            // Frameworks within the portable profile are not allowed to have profiles themselves.
            // Ensure portable framework does not contain more than one hyphen.
            var invalidPortableFramework = supportedFrameworks.FirstOrDefault(fx =>
                !string.IsNullOrEmpty(fx)
                && fx.StartsWith("portable-", StringComparison.OrdinalIgnoreCase)
                && fx.Split('-').Length > 2);

            if (invalidPortableFramework != null)
            {
                throw new EntityException(
                    Strings.InvalidPortableFramework, invalidPortableFramework);
            }
        }

        private void ValidatePackageTitle(PackageMetadata packageMetadata)
        {
            if (_packageNamingConflictValidator.TitleConflictsWithExistingRegistrationId(packageMetadata.Id, packageMetadata.Title))
            {
                throw new EntityException(Strings.TitleMatchesExistingRegistration, packageMetadata.Title);
            }
        }

        public virtual async Task UpdateIsLatestAsync(PackageRegistration packageRegistration, bool commitChanges = true)
        {
            if (!packageRegistration.Packages.Any())
            {
                return;
            }

            // TODO: improve setting the latest bit; this is horrible. Trigger maybe?
            var currentUtcTime = DateTime.UtcNow;
            foreach (var pv in packageRegistration.Packages.Where(p => p.IsLatest || p.IsLatestStable || p.IsLatestSemVer2 || p.IsLatestStableSemVer2))
            {
                pv.IsLatest = false;
                pv.IsLatestStable = false;
                pv.IsLatestSemVer2 = false;
                pv.IsLatestStableSemVer2 = false;
                pv.LastUpdated = currentUtcTime;
            }

            // If the last listed package was just unlisted, then we won't find another one
            var latestPackage = FindPackage(
                packageRegistration.Packages,
                p => !p.Deleted && p.Listed && p.SemVerLevelKey == SemVerLevelKey.Unknown);

            var latestSemVer2Package = FindPackage(
                packageRegistration.Packages,
                p => !p.Deleted && p.Listed && (p.SemVerLevelKey == SemVerLevelKey.SemVer2 || p.SemVerLevelKey == SemVerLevelKey.Unknown));

            if (latestPackage != null)
            {
                latestPackage.IsLatest = true;
                latestPackage.LastUpdated = currentUtcTime;

                if (latestPackage.IsPrerelease)
                {
                    // If the newest uploaded package is a prerelease package, we need to find an older package that is
                    // a release version and set it to IsLatest.
                    var latestReleasePackage = FindPackage(
                        packageRegistration.Packages.Where(p => !p.IsPrerelease && !p.Deleted && p.Listed && p.SemVerLevelKey == SemVerLevelKey.Unknown));

                    if (latestReleasePackage != null)
                    {
                        // We could have no release packages
                        latestReleasePackage.IsLatestStable = true;
                        latestReleasePackage.LastUpdated = currentUtcTime;
                    }
                }
                else
                {
                    // Only release versions are marked as IsLatestStable.
                    latestPackage.IsLatestStable = true;
                }
            }

            if (latestSemVer2Package != null)
            {
                latestSemVer2Package.IsLatestSemVer2 = true;
                latestSemVer2Package.LastUpdated = currentUtcTime;

                if (latestSemVer2Package.IsPrerelease)
                {
                    // If the newest uploaded package is a prerelease package, we need to find an older package that is
                    // a release version and set it to IsLatest.
                    var latestSemVer2ReleasePackage = FindPackage(
                        packageRegistration.Packages.Where(p => !p.IsPrerelease && !p.Deleted && p.Listed && (p.SemVerLevelKey == SemVerLevelKey.SemVer2 || p.SemVerLevelKey == SemVerLevelKey.Unknown)));

                    if (latestSemVer2ReleasePackage != null)
                    {
                        // We could have no release packages
                        latestSemVer2ReleasePackage.IsLatestStableSemVer2 = true;
                        latestSemVer2ReleasePackage.LastUpdated = currentUtcTime;
                    }
                }
                else
                {
                    // Only release versions are marked as IsLatestStable.
                    latestSemVer2Package.IsLatestStableSemVer2 = true;
                }
            }

            if (commitChanges)
            {
                await _packageRepository.CommitChangesAsync();
            }
        }

        private static Package FindPackage(IEnumerable<Package> packages, Func<Package, bool> predicate = null)
        {
            if (predicate != null)
            {
                packages = packages.Where(predicate);
            }

            NuGetVersion version = packages.Max(p => new NuGetVersion(p.Version));
            if (version == null)
            {
                return null;
            }

            return packages.First(pv => pv.Version.Equals(version.OriginalVersion, StringComparison.OrdinalIgnoreCase));
        }

        private PackageOwnerRequest FindExistingPackageOwnerRequest(PackageRegistration package, User pendingOwner)
        {
            return (from request in _packageOwnerRequestRepository.GetAll()
                    where request.PackageRegistrationKey == package.Key && request.NewOwnerKey == pendingOwner.Key
                    select request).FirstOrDefault();
        }

        private void NotifyIndexingService()
        {
            _indexingService.UpdateIndex();
        }

        public async Task SetLicenseReportVisibilityAsync(Package package, bool visible, bool commitChanges = true)
        {
            if (package == null)
            {
                throw new ArgumentNullException(nameof(package));
            }
            package.HideLicenseReport = !visible;
            if (commitChanges)
            {
                await _packageRepository.CommitChangesAsync();
            }
        }

        public async Task IncrementDownloadCountAsync(string id, string version, bool commitChanges = true)
        {
            var package = FindPackageByIdAndVersionStrict(id, version);
            if (package != null)
            {
                package.DownloadCount++;
                package.PackageRegistration.DownloadCount++;
                if (commitChanges)
                {
                    await _packageRepository.CommitChangesAsync();
                }
            }
        }
    }
}<|MERGE_RESOLUTION|>--- conflicted
+++ resolved
@@ -301,33 +301,16 @@
 
             foreach (var latestStablePackagesById in latestStablePackageVersions.ToList().GroupBy(p => p.PackageRegistration.Id))
             {
-<<<<<<< HEAD
-                Package latestStablePackage;
-                if (includeUnlisted)
-                {
-                    latestStablePackage = latestStablePackagesById.Single();
-=======
                 // Use First() instead of Single() to get the latest package, in case there are multiple latest due to concurrency issue
                 // see: https://github.com/NuGet/NuGetGallery/issues/2514
                 Package latestStablePackage;
                 if (includeUnlisted)
                 {
                     latestStablePackage = latestStablePackagesById.First();
->>>>>>> ffcf5276
                 }
                 else
                 {
                     latestStablePackage =
-<<<<<<< HEAD
-                        latestStablePackagesById.SingleOrDefault(p => p.IsLatestStableSemVer2)
-                        ?? latestStablePackagesById.SingleOrDefault(p => p.IsLatestStable);
-                }
-
-                mergedResults[latestStablePackage.PackageRegistration.Id] = latestStablePackage;
-            }
-        }
-
-=======
                         latestStablePackagesById.FirstOrDefault(p => p.IsLatestStableSemVer2)
                         ?? latestStablePackagesById.FirstOrDefault(p => p.IsLatestStable);
                 }
@@ -336,7 +319,6 @@
             }
         }
 
->>>>>>> ffcf5276
         private void MergeLatestPackagesByOwner(User user, bool includeUnlisted, Dictionary<string, Package> mergedResults)
         {
             IQueryable<Package> latestPackageVersions;
@@ -359,32 +341,20 @@
                     .Include(p => p.PackageRegistration.Owners);
             }
 
-<<<<<<< HEAD
-=======
             // Use First() instead of Single() to get the latest package, in case there are multiple latest due to concurrency issue
             // see: https://github.com/NuGet/NuGetGallery/issues/2514
->>>>>>> ffcf5276
             foreach (var latestPackagesById in latestPackageVersions.ToList().GroupBy(p => p.PackageRegistration.Id))
             {
                 Package latestPackage;
                 if (includeUnlisted)
                 {
-<<<<<<< HEAD
-                    latestPackage = latestPackagesById.Single();
-=======
                     latestPackage = latestPackagesById.First();
->>>>>>> ffcf5276
                 }
                 else
                 {
                     latestPackage =
-<<<<<<< HEAD
-                       latestPackagesById.SingleOrDefault(p => p.IsLatestSemVer2)
-                       ?? latestPackagesById.Single(p => p.IsLatest);
-=======
                        latestPackagesById.FirstOrDefault(p => p.IsLatestSemVer2)
                        ?? latestPackagesById.First(p => p.IsLatest);
->>>>>>> ffcf5276
                 }
 
                 if (mergedResults.ContainsKey(latestPackage.PackageRegistration.Id)
@@ -514,11 +484,7 @@
             // NOTE: LastEdited will be overwritten by a trigger defined in the migration named "AddTriggerForPackagesLastEdited".
             package.LastEdited = DateTime.UtcNow;
 
-<<<<<<< HEAD
-            await UpdateIsLatestAsync(package.PackageRegistration, false);
-=======
             await UpdateIsLatestAsync(package.PackageRegistration, commitChanges: false);
->>>>>>> ffcf5276
 
             await _auditingService.SaveAuditRecordAsync(new PackageAuditRecord(package, AuditedPackageAction.List));
 
