--- conflicted
+++ resolved
@@ -402,19 +402,12 @@
                 throw new EntityException(
                     "A package with identifier '{0}' and version '{1}' already exists.", packageRegistration.Id, package.Version);
             }
-<<<<<<< HEAD
-
-            var now = DateTime.UtcNow;
-=======
             
-            var packageFileStream = nugetPackage.GetStream();
->>>>>>> 8b0dd921
 
             package = new Package
             {
                 // Version must always be the exact string from the nuspec, which ToString will return to us. 
                 // However, we do also store a normalized copy for looking up later.
-<<<<<<< HEAD
                 Version = packageMetadata.Version.ToString(),
                 NormalizedVersion = packageMetadata.Version.ToNormalizedString(),
 
@@ -423,27 +416,10 @@
                 HashAlgorithm = packageStreamMetadata.HashAlgorithm,
                 Hash = packageStreamMetadata.Hash,
                 PackageFileSize = packageStreamMetadata.Size,
-                Created = now,
                 Language = packageMetadata.Language,
-                LastUpdated = now,
-                Published = now,
                 Copyright = packageMetadata.Copyright,
                 FlattenedAuthors = packageMetadata.Authors.Flatten(),
                 IsPrerelease = packageMetadata.Version.IsPrerelease,
-=======
-                Version = nugetPackage.Metadata.Version.ToString(),
-                NormalizedVersion = nugetPackage.Metadata.Version.ToNormalizedString(),
-
-                Description = nugetPackage.Metadata.Description,
-                ReleaseNotes = nugetPackage.Metadata.ReleaseNotes,
-                HashAlgorithm = Constants.Sha512HashAlgorithmId,
-                Hash = Crypto.GenerateHash(packageFileStream.ReadAllBytes()),
-                PackageFileSize = packageFileStream.Length,
-                Language = nugetPackage.Metadata.Language,
-                Copyright = nugetPackage.Metadata.Copyright,
-                FlattenedAuthors = nugetPackage.Metadata.Authors.Flatten(),
-                IsPrerelease = !nugetPackage.Metadata.IsReleaseVersion(),
->>>>>>> 8b0dd921
                 Listed = true,
                 PackageRegistration = packageRegistration,
                 RequiresLicenseAcceptance = packageMetadata.RequireLicenseAcceptance,
