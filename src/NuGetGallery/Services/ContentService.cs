﻿using System;
using System.Collections.Concurrent;
using System.Collections.Generic;
using System.Diagnostics;
using System.Globalization;
using System.IO;
using System.Linq;
using System.Threading.Tasks;
using System.Web;
using MarkdownSharp;
using NuGetGallery.Diagnostics;

namespace NuGetGallery
{
    public class ContentService : IContentService
    {
        // Why not use the ASP.Net Cache?
        // Each entry should _always_ have a value. Values never expire, they just need to be updated. Updates use the existing data,
        // so we don't want data just vanishing from a cache.
        private ConcurrentDictionary<string, ContentItem> _contentCache = new ConcurrentDictionary<string, ContentItem>(StringComparer.OrdinalIgnoreCase);

        private IDiagnosticsSource Trace { get; set; }

        public static readonly string HtmlContentFileExtension = ".html";
        public static readonly string MarkdownContentFileExtension = ".md";

        public IFileStorageService FileStorage { get; protected set; }

        protected ConcurrentDictionary<string, ContentItem> ContentCache { get { return _contentCache; } }

        protected ContentService() {
            Trace = NullDiagnosticsSource.Instance;
        }
        
        public ContentService(IFileStorageService fileStorage, IDiagnosticsService diagnosticsService)
        {
            if (fileStorage == null)
            {
                throw new ArgumentNullException("fileStorage");
            }

            if (diagnosticsService == null)
            {
                throw new ArgumentNullException("diagnosticsService");
            }

            FileStorage = fileStorage;
            Trace = diagnosticsService.GetSource("ContentService");
        }

        public Task<IHtmlString> GetContentItemAsync(string name, TimeSpan expiresIn)
        {
            if (String.IsNullOrEmpty(name))
            {
                throw new ArgumentException(String.Format(CultureInfo.CurrentCulture, Strings.ParameterCannotBeNullOrEmpty, "name"), "name");
            }

            return GetContentItemCore(name, expiresIn);
        }

        // This NNNCore pattern allows arg checking to happen synchronously, before starting the async operation.
        private async Task<IHtmlString> GetContentItemCore(string name, TimeSpan expiresIn)
        {
            using (Trace.Activity("GetContentItem " + name))
            {
                ContentItem cachedItem = null;
                if (ContentCache.TryGetValue(name, out cachedItem) && DateTime.UtcNow < cachedItem.ExpiryUtc)
                {
<<<<<<< HEAD
                    Trace.Verbose("Cache Valid. Expires at: " + item.ExpiryUtc.ToString());
                    return item.Content;
=======
                    Trace.Information("Cache Valid. Expires at: " + cachedItem.ExpiryUtc.ToString());
                    return cachedItem.Content;
>>>>>>> aa29b7d0
                }
                Trace.Verbose("Cache Expired.");

                // Get the file from the content service
                string htmlFileName = name + HtmlContentFileExtension;
                string markdownFileName = name + MarkdownContentFileExtension;

                foreach (var filename in new[] { htmlFileName, markdownFileName })
                {
                    ContentItem item = await RefreshContentFromFile(filename, cachedItem, expiresIn);
                    if (item != null)
                    {
                        // Cache and return the result
                        Debug.Assert(item.Content != null);
                        ContentCache.AddOrSet(name, item);
                        return item.Content;
                    }
                }

                return new HtmlString(String.Empty);
            }
        }

        private async Task<ContentItem> RefreshContentFromFile(string fileName, ContentItem cachedItem, TimeSpan expiresIn)
        {
            using (Trace.Activity("Downloading Content Item: " + fileName))
            {
                IFileReference reference = await FileStorage.GetFileReferenceAsync(
                    Constants.ContentFolderName,
                    fileName,
                    ifNoneMatch: cachedItem == null ? null : cachedItem.ContentId);

                if (reference == null)
                {
<<<<<<< HEAD
                    Trace.Verbose("Requested Content File Not Found: " + fileName);
=======
                    Trace.Error("Requested Content File Not Found: " + fileName);
                    return null;
>>>>>>> aa29b7d0
                }

                // Check the content ID to see if it's different
                if (cachedItem != null && String.Equals(cachedItem.ContentId, reference.ContentId, StringComparison.Ordinal))
                {
<<<<<<< HEAD
                    // Check the content ID to see if it's different
                    if (item != null && String.Equals(item.ContentId, reference.ContentId, StringComparison.Ordinal))
                    {
                        Trace.Verbose("No change to content item. Using Cache");
                        // No change, just use the cache.
                        result = item.Content;
                    }
                    else
                    {
                        // Process the file
                        Trace.Verbose("Content Item changed. Updating...");
                        using (var stream = reference.OpenRead())
                        {
                            if (stream == null)
                            {
                                Trace.Verbose("Requested Content File Not Found: " + fileName);
                                reference = null;
                            }
                            else
=======
                    Trace.Information("No change to content item. Using Cache");

                    // Update the expiry time
                    cachedItem.ExpiryUtc = DateTime.UtcNow + expiresIn;
                    Trace.Information(String.Format("Updating Cache: {0} expires at {1}", fileName, cachedItem.ExpiryUtc));
                    return cachedItem;
                }

                // Retrieve the content
                Trace.Information("Content Item changed. Trying to update...");
                try
                {
                    using (var stream = reference.OpenRead())
                    {
                        if (stream == null)
                        {
                            Trace.Error("Requested Content File Not Found: " + fileName);
                            return null;
                        }
                        else
                        {
                            using (Trace.Activity("Reading Content File: " + fileName))
>>>>>>> aa29b7d0
                            {
                                using (var reader = new StreamReader(stream))
                                {
                                    string text = await reader.ReadToEndAsync();
                                    string looseHtml;

                                    if (fileName.EndsWith(".html"))
                                    {
                                        looseHtml = text;
                                    }
                                    else if (fileName.EndsWith(".md"))
                                    {
                                        looseHtml = new Markdown().Transform(text);
                                    }
                                    else
                                    {
                                        looseHtml = "Unknown Content File Type";
                                    }

                                    IHtmlString html = new HtmlString(looseHtml.Trim());

                                    // Prep the new item for the cache
                                    var expiryTime = DateTime.UtcNow + expiresIn;
                                    return new ContentItem(html, expiryTime, reference.ContentId, DateTime.UtcNow);
                                }
                            }
                        }
                    }
                }
                catch (Exception)
                {
                    Debug.Assert(false, "owchy oochy - reading content failed");
                    Trace.Error("Reading updated content failed. Returning cached content instead.");
                    return cachedItem;
                }
            }
        }

        public class ContentItem
        {
            public IHtmlString Content { get; private set; }
            public string ContentId { get; private set; }
            public DateTime RetrievedUtc { get; private set; }
            public DateTime ExpiryUtc { get; set; }

            public ContentItem(IHtmlString content, DateTime expiryUtc, string contentId, DateTime retrievedUtc)
            {
                Content = content;
                ExpiryUtc = expiryUtc;
                ContentId = contentId;
                RetrievedUtc = retrievedUtc;
            }
        }
    }
}<|MERGE_RESOLUTION|>--- conflicted
+++ resolved
@@ -66,13 +66,8 @@
                 ContentItem cachedItem = null;
                 if (ContentCache.TryGetValue(name, out cachedItem) && DateTime.UtcNow < cachedItem.ExpiryUtc)
                 {
-<<<<<<< HEAD
                     Trace.Verbose("Cache Valid. Expires at: " + item.ExpiryUtc.ToString());
                     return item.Content;
-=======
-                    Trace.Information("Cache Valid. Expires at: " + cachedItem.ExpiryUtc.ToString());
-                    return cachedItem.Content;
->>>>>>> aa29b7d0
                 }
                 Trace.Verbose("Cache Expired.");
 
@@ -107,18 +102,10 @@
 
                 if (reference == null)
                 {
-<<<<<<< HEAD
-                    Trace.Verbose("Requested Content File Not Found: " + fileName);
-=======
                     Trace.Error("Requested Content File Not Found: " + fileName);
-                    return null;
->>>>>>> aa29b7d0
                 }
-
-                // Check the content ID to see if it's different
-                if (cachedItem != null && String.Equals(cachedItem.ContentId, reference.ContentId, StringComparison.Ordinal))
+                else
                 {
-<<<<<<< HEAD
                     // Check the content ID to see if it's different
                     if (item != null && String.Equals(item.ContentId, reference.ContentId, StringComparison.Ordinal))
                     {
@@ -134,35 +121,12 @@
                         {
                             if (stream == null)
                             {
-                                Trace.Verbose("Requested Content File Not Found: " + fileName);
+                                Trace.Error("Requested Content File Not Found: " + fileName);
                                 reference = null;
                             }
                             else
-=======
-                    Trace.Information("No change to content item. Using Cache");
-
-                    // Update the expiry time
-                    cachedItem.ExpiryUtc = DateTime.UtcNow + expiresIn;
-                    Trace.Information(String.Format("Updating Cache: {0} expires at {1}", fileName, cachedItem.ExpiryUtc));
-                    return cachedItem;
-                }
-
-                // Retrieve the content
-                Trace.Information("Content Item changed. Trying to update...");
-                try
-                {
-                    using (var stream = reference.OpenRead())
-                    {
-                        if (stream == null)
-                        {
-                            Trace.Error("Requested Content File Not Found: " + fileName);
-                            return null;
-                        }
-                        else
-                        {
-                            using (Trace.Activity("Reading Content File: " + fileName))
->>>>>>> aa29b7d0
                             {
+                                using (Trace.Activity("Reading Content File: " + fileName))
                                 using (var reader = new StreamReader(stream))
                                 {
                                     string text = await reader.ReadToEndAsync();
