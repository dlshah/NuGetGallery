﻿<?xml version="1.0" encoding="utf-8"?>
<root>
  <!-- 
    Microsoft ResX Schema 
    
    Version 2.0
    
    The primary goals of this format is to allow a simple XML format 
    that is mostly human readable. The generation and parsing of the 
    various data types are done through the TypeConverter classes 
    associated with the data types.
    
    Example:
    
    ... ado.net/XML headers & schema ...
    <resheader name="resmimetype">text/microsoft-resx</resheader>
    <resheader name="version">2.0</resheader>
    <resheader name="reader">System.Resources.ResXResourceReader, System.Windows.Forms, ...</resheader>
    <resheader name="writer">System.Resources.ResXResourceWriter, System.Windows.Forms, ...</resheader>
    <data name="Name1"><value>this is my long string</value><comment>this is a comment</comment></data>
    <data name="Color1" type="System.Drawing.Color, System.Drawing">Blue</data>
    <data name="Bitmap1" mimetype="application/x-microsoft.net.object.binary.base64">
        <value>[base64 mime encoded serialized .NET Framework object]</value>
    </data>
    <data name="Icon1" type="System.Drawing.Icon, System.Drawing" mimetype="application/x-microsoft.net.object.bytearray.base64">
        <value>[base64 mime encoded string representing a byte array form of the .NET Framework object]</value>
        <comment>This is a comment</comment>
    </data>
                
    There are any number of "resheader" rows that contain simple 
    name/value pairs.
    
    Each data row contains a name, and value. The row also contains a 
    type or mimetype. Type corresponds to a .NET class that support 
    text/value conversion through the TypeConverter architecture. 
    Classes that don't support this are serialized and stored with the 
    mimetype set.
    
    The mimetype is used for serialized objects, and tells the 
    ResXResourceReader how to depersist the object. This is currently not 
    extensible. For a given mimetype the value must be set accordingly:
    
    Note - application/x-microsoft.net.object.binary.base64 is the format 
    that the ResXResourceWriter will generate, however the reader can 
    read any of the formats listed below.
    
    mimetype: application/x-microsoft.net.object.binary.base64
    value   : The object must be serialized with 
            : System.Runtime.Serialization.Formatters.Binary.BinaryFormatter
            : and then encoded with base64 encoding.
    
    mimetype: application/x-microsoft.net.object.soap.base64
    value   : The object must be serialized with 
            : System.Runtime.Serialization.Formatters.Soap.SoapFormatter
            : and then encoded with base64 encoding.

    mimetype: application/x-microsoft.net.object.bytearray.base64
    value   : The object must be serialized into a byte array 
            : using a System.ComponentModel.TypeConverter
            : and then encoded with base64 encoding.
    -->
  <xsd:schema id="root" xmlns="" xmlns:xsd="http://www.w3.org/2001/XMLSchema" xmlns:msdata="urn:schemas-microsoft-com:xml-msdata">
    <xsd:import namespace="http://www.w3.org/XML/1998/namespace" />
    <xsd:element name="root" msdata:IsDataSet="true">
      <xsd:complexType>
        <xsd:choice maxOccurs="unbounded">
          <xsd:element name="metadata">
            <xsd:complexType>
              <xsd:sequence>
                <xsd:element name="value" type="xsd:string" minOccurs="0" />
              </xsd:sequence>
              <xsd:attribute name="name" use="required" type="xsd:string" />
              <xsd:attribute name="type" type="xsd:string" />
              <xsd:attribute name="mimetype" type="xsd:string" />
              <xsd:attribute ref="xml:space" />
            </xsd:complexType>
          </xsd:element>
          <xsd:element name="assembly">
            <xsd:complexType>
              <xsd:attribute name="alias" type="xsd:string" />
              <xsd:attribute name="name" type="xsd:string" />
            </xsd:complexType>
          </xsd:element>
          <xsd:element name="data">
            <xsd:complexType>
              <xsd:sequence>
                <xsd:element name="value" type="xsd:string" minOccurs="0" msdata:Ordinal="1" />
                <xsd:element name="comment" type="xsd:string" minOccurs="0" msdata:Ordinal="2" />
              </xsd:sequence>
              <xsd:attribute name="name" type="xsd:string" use="required" msdata:Ordinal="1" />
              <xsd:attribute name="type" type="xsd:string" msdata:Ordinal="3" />
              <xsd:attribute name="mimetype" type="xsd:string" msdata:Ordinal="4" />
              <xsd:attribute ref="xml:space" />
            </xsd:complexType>
          </xsd:element>
          <xsd:element name="resheader">
            <xsd:complexType>
              <xsd:sequence>
                <xsd:element name="value" type="xsd:string" minOccurs="0" msdata:Ordinal="1" />
              </xsd:sequence>
              <xsd:attribute name="name" type="xsd:string" use="required" />
            </xsd:complexType>
          </xsd:element>
        </xsd:choice>
      </xsd:complexType>
    </xsd:element>
  </xsd:schema>
  <resheader name="resmimetype">
    <value>text/microsoft-resx</value>
  </resheader>
  <resheader name="version">
    <value>2.0</value>
  </resheader>
  <resheader name="reader">
    <value>System.Resources.ResXResourceReader, System.Windows.Forms, Version=4.0.0.0, Culture=neutral, PublicKeyToken=b77a5c561934e089</value>
  </resheader>
  <resheader name="writer">
    <value>System.Resources.ResXResourceWriter, System.Windows.Forms, Version=4.0.0.0, Culture=neutral, PublicKeyToken=b77a5c561934e089</value>
  </resheader>
  <data name="EmailAddressBeingUsed" xml:space="preserve">
    <value>The email address '{0}' is being used.</value>
  </data>
  <data name="UsernameNotAvailable" xml:space="preserve">
    <value>The username '{0}' is not available.</value>
  </data>
  <data name="UserNotFound" xml:space="preserve">
    <value>A user with the provided user name and password does not exist.</value>
  </data>
  <data name="PackageIdNotAvailable" xml:space="preserve">
    <value>The package ID '{0}' is not available.</value>
  </data>
  <data name="PackageWithIdAndVersionNotFound" xml:space="preserve">
    <value>A package with id '{0}' and version '{1}' does not exist.</value>
  </data>
  <data name="NuGetPackagePropertyTooLong" xml:space="preserve">
    <value>A nuget package's {0} property may not be more than {1} characters long.</value>
  </data>
  <data name="ApiKeyNotAuthorized" xml:space="preserve">
    <value>The specified API key does not provide the authority to {0} packages.</value>
  </data>
  <data name="PackageExistsAndCannotBeModified" xml:space="preserve">
    <value>A package with id '{0}' and version '{1}' already exists and cannot be modified.</value>
  </data>
  <data name="CurrentPasswordIncorrect" xml:space="preserve">
    <value>The current password you provided is incorrect.</value>
  </data>
  <data name="UserIsNotYetConfirmed" xml:space="preserve">
    <value>You cannot reset your password until you confirm your account.</value>
  </data>
  <data name="SSLRequired" xml:space="preserve">
    <value>The requested resource can only be accessed via SSL.</value>
  </data>
  <data name="FailedToReadUploadFile" xml:space="preserve">
    <value>Failed to read the package file.</value>
  </data>
  <data name="UploadFileIsRequired" xml:space="preserve">
    <value>A package file is required.</value>
  </data>
  <data name="UploadFileMustBeNuGetPackage" xml:space="preserve">
    <value>The file must be a .nupkg file.</value>
  </data>
  <data name="SuccessfullyUploadedPackage" xml:space="preserve">
    <value>You successfully uploaded {0} {1}.</value>
  </data>
  <data name="PackageWithIdDoesNotExist" xml:space="preserve">
    <value>No package with this ID exists.</value>
  </data>
  <data name="PackageIsAlreadyCurated" xml:space="preserve">
    <value>The package is already curated.</value>
  </data>
  <data name="InvalidApiKey" xml:space="preserve">
    <value>The API key '{0}' is invalid.</value>
  </data>
  <data name="ParameterCannotBeNullOrEmpty" xml:space="preserve">
    <value>'{0}' cannot be null or an empty string</value>
  </data>
<<<<<<< HEAD
  <data name="DatabaseUnavailable_TrySpecificVersion" xml:space="preserve">
    <value>The NuGet service is experiencing a service interruption. Try requesting a specific package version instead.</value>
=======
  <data name="ApiKeyUserAccountIsUnconfirmed" xml:space="preserve">
    <value>You must confirm the email address for the account in order to use the API key.</value>
>>>>>>> 6467d7fe
  </data>
</root><|MERGE_RESOLUTION|>--- conflicted
+++ resolved
@@ -174,12 +174,10 @@
   <data name="ParameterCannotBeNullOrEmpty" xml:space="preserve">
     <value>'{0}' cannot be null or an empty string</value>
   </data>
-<<<<<<< HEAD
   <data name="DatabaseUnavailable_TrySpecificVersion" xml:space="preserve">
     <value>The NuGet service is experiencing a service interruption. Try requesting a specific package version instead.</value>
-=======
+  </data>
   <data name="ApiKeyUserAccountIsUnconfirmed" xml:space="preserve">
     <value>You must confirm the email address for the account in order to use the API key.</value>
->>>>>>> 6467d7fe
   </data>
 </root>