﻿// Copyright (c) .NET Foundation. All rights reserved.
// Licensed under the Apache License, Version 2.0. See License.txt in the project root for license information.

using System.Security.Claims;
using System.Threading;
using System.Web;
using System.Web.Mvc;
using Microsoft.Owin;

namespace NuGetGallery
{
    public abstract partial class AppController
        : Controller
    {
        private IOwinContext _overrideContext;

        public IOwinContext OwinContext
        {
            get { return _overrideContext ?? HttpContext.GetOwinContext(); }
            set { _overrideContext = value; }
        }

        public NuGetContext NuGetContext { get; private set; }

        public new ClaimsPrincipal User
        {
            get { return base.User as ClaimsPrincipal; }
        }

        protected AppController()
        {
            NuGetContext = new NuGetContext(this);
        }

        protected internal virtual T GetService<T>()
        {
            return DependencyResolver.Current.GetService<T>();
        }

        protected internal virtual User GetCurrentUser()
        {
            return OwinContext.GetCurrentUser();
        }

        protected internal virtual ActionResult SafeRedirect(string returnUrl)
        {
            return new SafeRedirectResult(returnUrl, Url.Home());
        }


        /// <summary>
        /// Called before the action method is invoked.
        /// </summary>
        /// <param name="filterContext">Information about the current request and action.</param>
        protected override void OnActionExecuting(ActionExecutingContext filterContext)
        {
            if (!filterContext.IsChildAction)
            {
                //no need to do the hassle for a child action
                //set the culture from the request headers
                var culture = Request.DetermineClientLocale();
<<<<<<< HEAD
                if (culture != null)
=======
                if (culture != null) 
>>>>>>> 8b0dd921
                {
                    Thread.CurrentThread.CurrentCulture = culture;
                }
            }

            base.OnActionExecuting(filterContext);
        }
    }
}<|MERGE_RESOLUTION|>--- conflicted
+++ resolved
@@ -59,11 +59,7 @@
                 //no need to do the hassle for a child action
                 //set the culture from the request headers
                 var culture = Request.DetermineClientLocale();
-<<<<<<< HEAD
                 if (culture != null)
-=======
-                if (culture != null) 
->>>>>>> 8b0dd921
                 {
                     Thread.CurrentThread.CurrentCulture = culture;
                 }
