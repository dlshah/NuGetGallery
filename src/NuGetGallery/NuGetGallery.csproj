--- conflicted
+++ resolved
@@ -985,14 +985,11 @@
     <Content Include="Areas\Admin\DynamicData\PageTemplates\List.aspx" />
     <Content Include="Areas\Admin\DynamicData\Site.css" />
     <Content Include="clientaccesspolicy.xml" />
-<<<<<<< HEAD
     <Content Include="Content\clippy.swf" />
-=======
     <Content Include="Content\font-awesome-ie7.min.css" />
     <Content Include="Content\font-awesome.css" />
     <Content Include="Content\font-awesome.min.css" />
     <Content Include="Content\font\fontawesome-webfont.svg" />
->>>>>>> 5633873c
     <Content Include="Content\Images\changePassword.png" />
     <Content Include="Content\Images\copy.png" />
     <Content Include="Content\Images\errorPage.png" />
@@ -1135,11 +1132,9 @@
     <EmbeddedResource Include="Infrastructure\Elmah.SqlServer.sql" />
     <EmbeddedResource Include="Infrastructure\AggregateStatistics.sql" />
     <Content Include="robots.txt" />
-<<<<<<< HEAD
     <None Include="Scripts\jquery-1.10.2.intellisense.js" />
     <Content Include="Scripts\jquery-1.10.2.js" />
     <Content Include="Scripts\jquery-1.10.2.min.js" />
-=======
     <Content Include="Content\font\fontawesome-webfont.eot" />
     <Content Include="Content\font\fontawesome-webfont.ttf" />
     <Content Include="Content\font\fontawesome-webfont.woff" />
@@ -1149,7 +1144,6 @@
     <Content Include="Scripts\jquery-1.6.4.min.js" />
     <Content Include="Scripts\jquery-ui-1.10.3.js" />
     <Content Include="Scripts\jquery-ui-1.10.3.min.js" />
->>>>>>> 5633873c
     <Content Include="Scripts\perpackagestatsgraphs.js" />
     <Content Include="Scripts\modernizr-2.6.2.js" />
     <Content Include="Scripts\statsgraphs.js" />
@@ -1286,11 +1280,8 @@
     <Content Include="Views\Pages\Contact.cshtml" />
     <Content Include="Views\Statistics\PackageDownloadsDetail.cshtml" />
     <Content Include="Views\Statistics\_PivotTable.cshtml" />
-<<<<<<< HEAD
     <Content Include="Views\Statistics\_LastUpdated.cshtml" />
-=======
     <Content Include="Views\Packages\CancelPendingEdits.cshtml" />
->>>>>>> 5633873c
   </ItemGroup>
   <ItemGroup>
     <Folder Include="Areas\Admin\DynamicData\CustomPages\" />
