--- conflicted
+++ resolved
@@ -27,11 +27,7 @@
         protected ApiController() { }
 
         public ApiController(
-<<<<<<< HEAD
-            EntitiesContext entitiesContext,
-=======
             IEntitiesContext entitiesContext,
->>>>>>> 65a35f2e
             IPackageService packageService,
             IPackageFileService packageFileService,
             IUserService userService,
@@ -50,11 +46,7 @@
         }
 
         public ApiController(
-<<<<<<< HEAD
-            EntitiesContext entitiesContext,
-=======
             IEntitiesContext entitiesContext,
->>>>>>> 65a35f2e
             IPackageService packageService,
             IPackageFileService packageFileService,
             IUserService userService,
