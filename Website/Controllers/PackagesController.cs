﻿using System;
using System.Diagnostics;
using System.Globalization;
using System.IO;
using System.Linq;
using System.Net.Mail;
using System.Security.Principal;
using System.Threading.Tasks;
using System.Web;
using System.Web.Mvc;
using NuGet;
using NuGetGallery.AsyncFileUpload;
using PoliteCaptcha;

namespace NuGetGallery
{
    public partial class PackagesController : Controller
    {
        // TODO: add support for URL-based package submission
        // TODO: add support for uploading logos and screenshots
        // TODO: improve validation summary emphasis

        private readonly IAutomaticallyCuratePackageCommand _autoCuratedPackageCmd;
        private readonly IConfiguration _config;
        private readonly IMessageService _messageService;
        private readonly INuGetExeDownloaderService _nugetExeDownloaderService;
        private readonly IPackageService _packageService;
        private readonly IPackageFileService _packageFileService;
        private readonly ISearchService _searchService;
        private readonly IUploadFileService _uploadFileService;
        private readonly IUserService _userService;
        private readonly IEntitiesContext _entitiesContext;
        private readonly IIndexingService _indexingService;
        private readonly ICacheService _cacheService;

        public PackagesController(
            IPackageService packageService,
            IUploadFileService uploadFileService,
            IUserService userService,
            IMessageService messageService,
            ISearchService searchService,
            IAutomaticallyCuratePackageCommand autoCuratedPackageCmd,
            INuGetExeDownloaderService nugetExeDownloaderService,
            IPackageFileService packageFileService,
            IEntitiesContext entitiesContext,
            IConfiguration config,
            IIndexingService indexingService,
            ICacheService cacheService)
        {
            _packageService = packageService;
            _uploadFileService = uploadFileService;
            _userService = userService;
            _messageService = messageService;
            _searchService = searchService;
            _autoCuratedPackageCmd = autoCuratedPackageCmd;
            _nugetExeDownloaderService = nugetExeDownloaderService;
            _packageFileService = packageFileService;
            _entitiesContext = entitiesContext;
            _config = config;
            _indexingService = indexingService;
            _cacheService = cacheService;
        }

        [Authorize]
        [OutputCache(NoStore = true, Duration = 0, VaryByParam = "None")]
        public virtual ActionResult UploadPackageProgress()
        {
            string username = GetIdentity().Name;

            AsyncFileUploadProgress progress = _cacheService.GetProgress(username);
            if (progress == null)
            {
                return HttpNotFound();
            }
            return Json(progress, JsonRequestBehavior.AllowGet);
        }

        [Authorize]
        public async virtual Task<ActionResult> UploadPackage()
        {
            var currentUser = _userService.FindByUsername(GetIdentity().Name);

            using (var existingUploadFile = await _uploadFileService.GetUploadFileAsync(currentUser.Key))
            {
                if (existingUploadFile != null)
                {
                    return RedirectToRoute(RouteName.VerifyPackage);
                }
            }

            return View();
        }

        [Authorize]
        [HttpPost]
        [ValidateAntiForgeryToken]
        public virtual async Task<ActionResult> UploadPackage(HttpPostedFileBase uploadFile)
        {
            var currentUser = _userService.FindByUsername(GetIdentity().Name);

            using (var existingUploadFile = await _uploadFileService.GetUploadFileAsync(currentUser.Key))
            {
                if (existingUploadFile != null)
                {
                    return new HttpStatusCodeResult(409, "Cannot upload file because an upload is already in progress.");
                }
            }

            if (uploadFile == null)
            {
                ModelState.AddModelError(String.Empty, Strings.UploadFileIsRequired);
                return View();
            }

            if (!Path.GetExtension(uploadFile.FileName).Equals(Constants.NuGetPackageFileExtension, StringComparison.OrdinalIgnoreCase))
            {
                ModelState.AddModelError(String.Empty, Strings.UploadFileMustBeNuGetPackage);
                return View();
            }

            using (var uploadStream = uploadFile.InputStream)
            {
                INupkg nuGetPackage;
                try
                {
                    nuGetPackage = CreatePackage(uploadStream);
                }
                catch
                {
                    ModelState.AddModelError(String.Empty, Strings.FailedToReadUploadFile);
                    return View();
                }
                finally
                {
                    _cacheService.RemoveProgress(currentUser.Username);
                }

                var packageRegistration = _packageService.FindPackageRegistrationById(nuGetPackage.Metadata.Id);
                if (packageRegistration != null && !packageRegistration.Owners.AnySafe(x => x.Key == currentUser.Key))
                {
                    ModelState.AddModelError(
                        String.Empty, String.Format(CultureInfo.CurrentCulture, Strings.PackageIdNotAvailable, packageRegistration.Id));
                    return View();
                }

                var package = _packageService.FindPackageByIdAndVersion(nuGetPackage.Metadata.Id, nuGetPackage.Metadata.Version.ToStringSafe());
                if (package != null)
                {
                    ModelState.AddModelError(
                        String.Empty,
                        String.Format(
                            CultureInfo.CurrentCulture, Strings.PackageExistsAndCannotBeModified, package.PackageRegistration.Id, package.Version));
                    return View();
                }

                await _uploadFileService.SaveUploadFileAsync(currentUser.Key, nuGetPackage.GetStream());
            }

            return RedirectToRoute(RouteName.VerifyPackage);
        }

        public virtual ActionResult DisplayPackage(string id, string version)
        {
            var package = _packageService.FindPackageByIdAndVersion(id, version);

            if (package == null)
            {
                return HttpNotFound();
            }
            var model = new DisplayPackageViewModel(package);
            ViewBag.FacebookAppID = _config.FacebookAppID;
            return View(model);
        }

        public virtual ActionResult ListPackages(string q, string sortOrder = null, int page = 1, bool prerelease = false)
        {
            if (page < 1)
            {
                page = 1;
            }

            q = (q ?? "").Trim();

            if (String.IsNullOrEmpty(sortOrder))
            {
                // Determine the default sort order. If no query string is specified, then the sortOrder is DownloadCount
                // If we are searching for something, sort by relevance.
                sortOrder = q.IsEmpty() ? Constants.PopularitySortOrder : Constants.RelevanceSortOrder;
            }

            var searchFilter = GetSearchFilter(q, sortOrder, page, prerelease);
            int totalHits;
            IQueryable<Package> packageVersions = _searchService.Search(searchFilter, out totalHits);
            if (page == 1 && !packageVersions.Any())
            {
                // In the event the index wasn't updated, we may get an incorrect count. 
                totalHits = 0;
            }

            var viewModel = new PackageListViewModel(
                packageVersions,
                q,
                sortOrder,
                totalHits,
                page - 1,
                Constants.DefaultPackageListPageSize,
                Url,
                prerelease);

            ViewBag.SearchTerm = q;

            return View(viewModel);
        }

        // NOTE: Intentionally NOT requiring authentication
        public virtual ActionResult ReportAbuse(string id, string version)
        {
            var package = _packageService.FindPackageByIdAndVersion(id, version);

            if (package == null)
            {
                return HttpNotFound();
            }

            var model = new ReportAbuseViewModel
            {
                ReasonChoices = 
                {
                    ReportPackageReason.IsFraudulent,
                    ReportPackageReason.ViolatesALicenseIOwn,
                    ReportPackageReason.ContainsMaliciousCode,
                    ReportPackageReason.HasABug,
                    ReportPackageReason.Other
                },
                PackageId = id,
                PackageVersion = package.Version,
            };

            if (Request.IsAuthenticated)
            {
                var user = _userService.FindByUsername(HttpContext.User.Identity.Name);

                // If user logged on in as owner a different tab, then clicked the link, we can redirect them to ReportMyPackage
                if (package.IsOwner(user))
                {
                    return RedirectToAction(ActionNames.ReportMyPackage, new {id, version});
                }

                if (user.Confirmed)
                {
                    model.ConfirmedUser = true;
                }
            }

            ViewData[Constants.ReturnUrlViewDataKey] = Url.Action(ActionNames.ReportMyPackage, new {id, version});
            return View(model);
        }

        [Authorize]
        public virtual ActionResult ReportMyPackage(string id, string version)
        {
            var user = _userService.FindByUsername(HttpContext.User.Identity.Name);

            var package = _packageService.FindPackageByIdAndVersion(id, version);

            if (package == null)
            {
                return HttpNotFound();
            }

<<<<<<< HEAD
            // If user hit this url by constructing it manually but is not the owner, redirect them to ReportAbuse
            if (!(HttpContext.User.IsInRole(Constants.AdminRoleName) || package.IsOwner(user)))
=======
            // If user hit this url by e.g. constructing it manually but is not the owner, redirect them to ReportAbuse
            if (!package.IsOwner(user))
>>>>>>> 5ea1bb2c
            {
                return RedirectToAction(ActionNames.ReportAbuse, new { id, version });
            }

            var model = new ReportAbuseViewModel
            {
                ReasonChoices =
                {
                    ReportPackageReason.ContainsPrivateAndConfidentialData,
                    ReportPackageReason.PublishedWithWrongVersion,
                    ReportPackageReason.ReleasedInPublicByAccident,
                    ReportPackageReason.ContainsMaliciousCode,
                    ReportPackageReason.Other
                },
                ConfirmedUser = user.Confirmed,
                PackageId = id,
                PackageVersion = package.Version,
            };

            return View(model);
        }

        [HttpPost]
        [ValidateAntiForgeryToken]
        [ValidateSpamPrevention]
        public virtual ActionResult ReportAbuse(string id, string version, ReportAbuseViewModel reportForm)
        {
            if (!ModelState.IsValid)
            {
                return ReportAbuse(id, version);
            }

            var package = _packageService.FindPackageByIdAndVersion(id, version);
            if (package == null)
            {
                return HttpNotFound();
            }

            User user = null;
            MailAddress from;
            if (Request.IsAuthenticated)
            {
                user = _userService.FindByUsername(HttpContext.User.Identity.Name);
                from = user.ToMailAddress();
            }
            else
            {
                from = new MailAddress(reportForm.Email);
            }

            var request = new ReportPackageRequest
            {
                AlreadyContactedOwners = reportForm.AlreadyContactedOwner,
                FromAddress = from,
                Message = reportForm.Message,
                Package = package,
                Reason = reportForm.Reason,
                RequestingUser = user,
                Url = Url
            };
            _messageService.ReportAbuse(request
                );

            TempData["Message"] = "Your abuse report has been sent to the gallery operators.";
            return RedirectToAction(MVC.Packages.DisplayPackage(id, version));
        }

        [HttpPost]
        [Authorize]
        [ValidateAntiForgeryToken]
        [ValidateSpamPrevention]
        public virtual ActionResult ReportMyPackage(string id, string version, ReportAbuseViewModel reportForm)
        {
            if (!ModelState.IsValid)
            {
                return ReportMyPackage(id, version);
            }

            var package = _packageService.FindPackageByIdAndVersion(id, version);
            if (package == null)
            {
                return HttpNotFound();
            }

            var user = _userService.FindByUsername(HttpContext.User.Identity.Name);
            MailAddress from = user.ToMailAddress();

            _messageService.ReportMyPackage(
                new ReportPackageRequest
                {
                    FromAddress = from,
                    Message = reportForm.Message,
                    Package = package,
                    Reason = reportForm.Reason,
                    RequestingUser = user,
                    Url = Url
                });

            TempData["Message"] = "Your support request has been sent to the gallery operators.";
            return RedirectToAction(MVC.Packages.DisplayPackage(id, version));
        }

        [Authorize]
        public virtual ActionResult ContactOwners(string id)
        {
            var package = _packageService.FindPackageRegistrationById(id);

            if (package == null)
            {
                return HttpNotFound();
            }

            var model = new ContactOwnersViewModel
            {
                PackageId = package.Id,
                Owners = package.Owners.Where(u => u.EmailAllowed)
            };

            return View(model);
        }

        [HttpPost]
        [Authorize]
        [ValidateAntiForgeryToken]
        public virtual ActionResult ContactOwners(string id, ContactOwnersViewModel contactForm)
        {
            if (!ModelState.IsValid)
            {
                return ContactOwners(id);
            }

            var package = _packageService.FindPackageRegistrationById(id);
            if (package == null)
            {
                return HttpNotFound();
            }

            var user = _userService.FindByUsername(HttpContext.User.Identity.Name);
            var fromAddress = new MailAddress(user.EmailAddress, user.Username);
            _messageService.SendContactOwnersMessage(
                fromAddress, package, contactForm.Message, Url.Action(MVC.Users.Edit(), protocol: Request.Url.Scheme));

            string message = String.Format(CultureInfo.CurrentCulture, "Your message has been sent to the owners of {0}.", id);
            TempData["Message"] = message;
            return RedirectToAction(MVC.Packages.DisplayPackage(id, null));
        }

        // This is the page that explains why there's no download link.
        public virtual ActionResult Download()
        {
            return View();
        }

        [Authorize]
        public virtual ActionResult ManagePackageOwners(string id, string version)
        {
            var package = _packageService.FindPackageByIdAndVersion(id, version);
            if (package == null)
            {
                return HttpNotFound();
            }
            if (!package.IsOwner(HttpContext.User))
            {
                return new HttpStatusCodeResult(401, "Unauthorized");
            }

            var model = new ManagePackageOwnersViewModel(package, HttpContext.User);

            return View(model);
        }

        [Authorize]
        public virtual ActionResult Delete(string id, string version)
        {
            return GetPackageOwnerActionFormResult(id, version);
        }

        [Authorize]
        [HttpPost]
        [ValidateAntiForgeryToken]
        public virtual ActionResult Delete(string id, string version, bool? listed)
        {
            return Delete(id, version, listed, Url.Package);
        }

        internal virtual ActionResult Delete(string id, string version, bool? listed, Func<Package, string> urlFactory)
        {
            var package = _packageService.FindPackageByIdAndVersion(id, version);
            if (package == null)
            {
                return HttpNotFound();
            }
            if (!package.IsOwner(HttpContext.User))
            {
                return new HttpStatusCodeResult(401, "Unauthorized");
            }

            if (!(listed ?? false))
            {
                _packageService.MarkPackageUnlisted(package);
            }
            else
            {
                _packageService.MarkPackageListed(package);
            }

            return Redirect(urlFactory(package));
        }

        [Authorize]
        public virtual ActionResult Edit(string id, string version)
        {
            return GetPackageOwnerActionFormResult(id, version);
        }

        [Authorize]
        [HttpPost]
        [ValidateAntiForgeryToken]
        public virtual ActionResult Edit(string id, string version, bool? listed)
        {
            return Edit(id, version, listed, Url.Package);
        }

        [Authorize]
        public virtual ActionResult ConfirmOwner(string id, string username, string token)
        {
            if (String.IsNullOrEmpty(token))
            {
                return HttpNotFound();
            }

            var package = _packageService.FindPackageRegistrationById(id);
            if (package == null)
            {
                return HttpNotFound();
            }

            var user = _userService.FindByUsername(username);
            if (user == null)
            {
                return HttpNotFound();
            }

            if (!String.Equals(user.Username, User.Identity.Name, StringComparison.OrdinalIgnoreCase))
            {
                return new HttpStatusCodeResult(403);
            }

            var model = new PackageOwnerConfirmationModel
                {
                    Success = _packageService.ConfirmPackageOwner(package, user, token),
                    PackageId = id
                };

            return View(model);
        }

        internal virtual ActionResult Edit(string id, string version, bool? listed, Func<Package, string> urlFactory)
        {
            var package = _packageService.FindPackageByIdAndVersion(id, version);
            if (package == null)
            {
                return HttpNotFound();
            }
            if (!package.IsOwner(HttpContext.User))
            {
                return new HttpStatusCodeResult(401, "Unauthorized");
            }

            if (!(listed ?? false))
            {
                _packageService.MarkPackageUnlisted(package);
            }
            else
            {
                _packageService.MarkPackageListed(package);
            }
            return Redirect(urlFactory(package));
        }

        private ActionResult GetPackageOwnerActionFormResult(string id, string version)
        {
            var package = _packageService.FindPackageByIdAndVersion(id, version);
            if (package == null)
            {
                return HttpNotFound();
            }
            if (!package.IsOwner(HttpContext.User))
            {
                return new HttpStatusCodeResult(401, "Unauthorized");
            }

            var model = new DisplayPackageViewModel(package);
            return View(model);
        }

        [Authorize]
        public virtual async Task<ActionResult> VerifyPackage()
        {
            var currentUser = _userService.FindByUsername(GetIdentity().Name);

            IPackageMetadata packageMetadata;
            using (Stream uploadFile = await _uploadFileService.GetUploadFileAsync(currentUser.Key))
            {
                if (uploadFile == null)
                {
                    return RedirectToRoute(RouteName.UploadPackage);
                }

                try
                {
                    using (INupkg package = CreatePackage(uploadFile))
                    {
                        packageMetadata = package.Metadata;
                    }
                }
                catch (InvalidDataException e)
                {
                    // Log the exception in case we get support requests about it.
                    QuietLog.LogHandledException(e);

                    return View(Views.UnverifiablePackage);
                }
            }

            return View(
                new VerifyPackageViewModel
                {
                    Id = packageMetadata.Id,
                    Version = packageMetadata.Version.ToStringSafe(),
                    Title = packageMetadata.Title,
                    Summary = packageMetadata.Summary,
                    Description = packageMetadata.Description,
                    RequiresLicenseAcceptance = packageMetadata.RequireLicenseAcceptance,
                    LicenseUrl = packageMetadata.LicenseUrl.ToStringSafe(),
                    Tags = packageMetadata.Tags,
                    ProjectUrl = packageMetadata.ProjectUrl.ToStringSafe(),
                    Authors = packageMetadata.Authors.Flatten(),
                    Listed = true
                });
        }

        [Authorize]
        [HttpPost]
        [ValidateAntiForgeryToken]
        public virtual async Task<ActionResult> VerifyPackage(bool? listed)
        {
            var currentUser = _userService.FindByUsername(GetIdentity().Name);

            Package package;
            using (Stream uploadFile = await _uploadFileService.GetUploadFileAsync(currentUser.Key))
            {
                if (uploadFile == null)
                {
                    return HttpNotFound();
                }

                INupkg nugetPackage = CreatePackage(uploadFile);

                // update relevant database tables
                package = _packageService.CreatePackage(nugetPackage, currentUser, commitChanges: false);
                Debug.Assert(package.PackageRegistration != null);

                _packageService.PublishPackage(package, commitChanges: false);

                if (listed == false)
                {
                    _packageService.MarkPackageUnlisted(package, commitChanges: false);
                }

                _autoCuratedPackageCmd.Execute(package, nugetPackage, commitChanges: false);

                // save package to blob storage
                uploadFile.Position = 0;
                await _packageFileService.SavePackageFileAsync(package, uploadFile);

                // commit all changes to database as an atomic transaction
                _entitiesContext.SaveChanges();

                // tell Lucene to update index for the new package
                _indexingService.UpdateIndex();

                // If we're pushing a new stable version of NuGet.CommandLine, update the extracted executable.
                if (package.PackageRegistration.Id.Equals(Constants.NuGetCommandLinePackageId, StringComparison.OrdinalIgnoreCase) &&
                    package.IsLatestStable)
                {
                    await _nugetExeDownloaderService.UpdateExecutableAsync(nugetPackage);
                }
            }

            // delete the uploaded binary in the Uploads container
            await _uploadFileService.DeleteUploadFileAsync(currentUser.Key);

            TempData["Message"] = String.Format(
                CultureInfo.CurrentCulture, Strings.SuccessfullyUploadedPackage, package.PackageRegistration.Id, package.Version);

            return RedirectToRoute(RouteName.DisplayPackage, new { package.PackageRegistration.Id, package.Version });
        }

        [Authorize]
        [HttpPost]
        [ValidateAntiForgeryToken]
        public virtual async Task<ActionResult> CancelUpload()
        {
            var currentUser = _userService.FindByUsername(GetIdentity().Name);
            await _uploadFileService.DeleteUploadFileAsync(currentUser.Key);

            return RedirectToAction("UploadPackage");
        }

        // this methods exist to make unit testing easier
        protected internal virtual IIdentity GetIdentity()
        {
            return User.Identity;
        }

        // this methods exist to make unit testing easier
        protected internal virtual INupkg CreatePackage(Stream stream)
        {
            return new Nupkg(stream, leaveOpen: false);
        }

        private static SearchFilter GetSearchFilter(string q, string sortOrder, int page, bool includePrerelease)
        {
            var searchFilter = new SearchFilter
            {
                SearchTerm = q,
                Skip = (page - 1) * Constants.DefaultPackageListPageSize, // pages are 1-based. 
                Take = Constants.DefaultPackageListPageSize,
                IncludePrerelease = includePrerelease
            };

            switch (sortOrder)
            {
                case Constants.AlphabeticSortOrder:
                    searchFilter.SortProperty = SortProperty.DisplayName;
                    searchFilter.SortDirection = SortDirection.Ascending;
                    break;

                case Constants.RecentSortOrder:
                    searchFilter.SortProperty = SortProperty.Recent;
                    break;

                case Constants.PopularitySortOrder:
                    searchFilter.SortProperty = SortProperty.DownloadCount;
                    break;

                default:
                    searchFilter.SortProperty = SortProperty.Relevance;
                    break;
            }

            return searchFilter;
        }

        private static string GetSortExpression(string sortOrder)
        {
            switch (sortOrder)
            {
                case Constants.AlphabeticSortOrder:
                    return "PackageRegistration.Id";

                case Constants.RecentSortOrder:
                    return "Published desc";

                default:
                    return "PackageRegistration.DownloadCount desc";
            }
        }		
    }
}<|MERGE_RESOLUTION|>--- conflicted
+++ resolved
@@ -268,13 +268,8 @@
                 return HttpNotFound();
             }
 
-<<<<<<< HEAD
             // If user hit this url by constructing it manually but is not the owner, redirect them to ReportAbuse
             if (!(HttpContext.User.IsInRole(Constants.AdminRoleName) || package.IsOwner(user)))
-=======
-            // If user hit this url by e.g. constructing it manually but is not the owner, redirect them to ReportAbuse
-            if (!package.IsOwner(user))
->>>>>>> 5ea1bb2c
             {
                 return RedirectToAction(ActionNames.ReportAbuse, new { id, version });
             }
