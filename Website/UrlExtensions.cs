--- conflicted
+++ resolved
@@ -44,11 +44,7 @@
 
             // Ensure trailing slashes for versionless package URLs, as a fix for package filenames that look like known file extensions
             // https://github.com/NuGet/NuGetGallery/issues/657
-<<<<<<< HEAD
             if (version == null && result != null && !result.EndsWith("/", StringComparison.OrdinalIgnoreCase))
-=======
-            if (version == null && result != null && !result.EndsWith("/"))
->>>>>>> b04e20a2
             {
                 return result + "/";
             }
