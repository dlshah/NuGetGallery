--- conflicted
+++ resolved
@@ -135,29 +135,6 @@
             Database.SetInitializer(new MigrateDatabaseToLatestVersion<EntitiesContext, MigrationsConfiguration>());
         }
 
-<<<<<<< HEAD
-        private static void DynamicDataPostStart(IConfiguration configuration)
-        {
-            Registration.Register(RouteTable.Routes, configuration);
-=======
-        private static void MiniProfilerPreStart()
-        {
-            MiniProfilerEF.Initialize();
-            DynamicModuleUtility.RegisterModule(typeof(MiniProfilerStartupModule));
-            GlobalFilters.Filters.Add(new ProfilingActionFilter());
-        }
-
-        private static void MiniProfilerPostStart()
-        {
-            var copy = ViewEngines.Engines.ToList();
-            ViewEngines.Engines.Clear();
-            foreach (var item in copy)
-            {
-                ViewEngines.Engines.Add(new ProfilingViewEngine(item));
-            }
->>>>>>> 7f9bb514
-        }
-
         private static void NinjectPreStart()
         {
             DynamicModuleUtility.RegisterModule(typeof(OnePerRequestModule));
