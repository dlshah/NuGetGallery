﻿using System;
using System.Collections.Generic;
using System.Configuration;
using System.Data;
using System.Data.SqlClient;
using System.Globalization;
using System.Web;
using Microsoft.WindowsAzure.ServiceRuntime;

namespace NuGetGallery
{
    public class Configuration : IConfiguration
    {
        private static readonly Dictionary<string, Func<object>> ConfigThunks = new Dictionary<string, Func<object>>();
        private readonly Lazy<string> _httpSiteRootThunk;
        private readonly Lazy<string> _httpsSiteRootThunk;

        public Configuration()
        {
            _httpSiteRootThunk = new Lazy<string>(GetHttpSiteRoot);
            _httpsSiteRootThunk = new Lazy<string>(GetHttpsSiteRoot);
        }

<<<<<<< HEAD
        public string EnvironmentName
        {
            get { return ReadAppSettings("Environment") ?? "Development"; }
=======
        /// <summary>
        /// Gets a setting indicating if SSL is required for all operations once logged in.
        /// </summary>
        public bool RequireSSL
        {
            get { return ReadAppSettings("SSL.Required", str => Boolean.Parse(str ?? "false")); }
        }

        /// <summary>
        /// Gets the port used for SSL
        /// </summary>
        public int SSLPort
        {
            get { return ReadAppSettings("SSL.Port", str => Int32.Parse(str ?? "443", CultureInfo.InvariantCulture)); }
>>>>>>> 8b24387d
        }

        public string AzureStorageConnectionString
        {
            get { return ReadAppSettings("AzureStorageConnectionString"); }
        }

        public string AzureDiagnosticsConnectionString
        {
            get { return ReadAppSettings("AzureDiagnosticsConnectionString"); }
        }

        public string AzureStatisticsConnectionString
        {
            get { return ReadAppSettings("AzureStatisticsConnectionString"); }
        }

        public bool ConfirmEmailAddresses
        {
            get { return String.Equals(ReadAppSettings("ConfirmEmailAddresses"), "true", StringComparison.OrdinalIgnoreCase); }
        }

        public bool ReadOnlyMode
        {
            get { return String.Equals(ReadAppSettings("ReadOnlyMode"), "true", StringComparison.OrdinalIgnoreCase); }
        }

        public bool UseEmulator
        {
            get { return String.Equals(ReadAppSettings("UseAzureEmulator"), "true", StringComparison.OrdinalIgnoreCase); }
        }

        public string FileStorageDirectory
        {
            get
            {
                return ReadAppSettings(
                    "FileStorageDirectory",
                    value => value ?? HttpContext.Current.Server.MapPath("~/App_Data/Files"));
            }
        }

        public string GalleryOwnerName
        {
            get { return ReadAppSettings("GalleryOwnerName"); }
        }

        public string GalleryOwnerEmail
        {
            get { return ReadAppSettings("GalleryOwnerEmail"); }
        }

        public PackageStoreType PackageStoreType
        {
            get
            {
                return ReadAppSettings(
                    "PackageStoreType",
                    value => (PackageStoreType)Enum.Parse(typeof(PackageStoreType), value ?? PackageStoreType.NotSpecified.ToString()));
            }
        }

        public string SmtpHost
        {
            get { return ReadAppSettings("SmtpHost"); }
        }

        public string SmtpUsername
        {
            get { return ReadAppSettings("SmtpUsername"); }
        }

        public string SmtpPassword
        {
            get { return ReadAppSettings("SmtpPassword"); }
        }

        public int? SmtpPort
        {
            get
            {
                string port =  ReadAppSettings("SmtpPort");
                if (String.IsNullOrWhiteSpace(port))
                {
                    return null;
                }

                return Int32.Parse(port, CultureInfo.InvariantCulture);
            }
        }

        public bool UseSmtp
        {
            get { return String.Equals(ReadAppSettings("UseSmtp"), "true", StringComparison.OrdinalIgnoreCase); }
        }

        public string SqlConnectionString
        {
            get
            {
                return ReadConnectionString("NuGetGallery");
            }
        }

        public string AzureCdnHost
        {
            get { return ReadAppSettings("AzureCdnHost"); }
        }

        public string AzureCacheEndpoint
        {
            get { return ReadAppSettings("AzureCacheEndpoint"); }
        }

        public string AzureCacheKey
        {
            get { return ReadAppSettings("AzureCacheKey"); }
        }

        public string GetSiteRoot(bool useHttps)
        {
            return useHttps ? _httpsSiteRootThunk.Value : _httpSiteRootThunk.Value;
        }

        public static string ReadAppSettings(string key)
        {
            return ReadAppSettings(key, value => value);
        }

        public static string ReadConnectionString(string connectionStringName)
        {
            // Read from connection strings and app settings, with app settings winning (to allow us to put the CS in azure config)
            string value = ReadAppSettings("Sql." + connectionStringName);
            return String.IsNullOrEmpty(value) ? ConfigurationManager.ConnectionStrings[connectionStringName].ConnectionString : value;
        }

        public static T ReadAppSettings<T>(
            string key,
            Func<string, T> valueThunk)
        {
            if (!ConfigThunks.ContainsKey(key))
            {
                ConfigThunks.Add(
                    key,
                    // In order to support in-flight changes to config, these need to be Func<T>'s, not Lazy<T>'s, which will cache the value
                    () =>
                    {
                        // Load from config
                        var keyName = String.Format(CultureInfo.InvariantCulture, "Gallery.{0}", key);
                        var value = ConfigurationManager.AppSettings[keyName];

                        // Overwrite from Azure if present
                        if (ContainerBindings.IsDeployedToCloud)
                        {
                            string azureVal;
                            try
                            {
                                azureVal = RoleEnvironment.GetConfigurationSettingValue(keyName);
                            }
                            catch (RoleEnvironmentException)
                            {
                                // Setting does not exist. This is the only way we have to know that... :(
                                azureVal = null;
                            }
                            if (!String.IsNullOrEmpty(azureVal))
                            {
                                value = azureVal;
                            }
                        }

                        // Coalesce empty values to null
                        if (String.IsNullOrWhiteSpace(value))
                        {
                            value = null;
                        }

                        // Pass the value through the "thunk" which parses the string
                        return valueThunk(value);
                    });
            }

            return (T)ConfigThunks[key]();
        }

        public string FacebookAppID
        {
            get
            {
                return ReadAppSettings("FacebookAppId");
            }
        }

        protected virtual string GetConfiguredSiteRoot()
        {
            return ReadAppSettings("SiteRoot");
        }

        protected virtual HttpRequestBase GetCurrentRequest()
        {
            return new HttpRequestWrapper(HttpContext.Current.Request);
        }

        private string GetHttpSiteRoot()
        {
            var request = GetCurrentRequest();
            string siteRoot;

            if (request.IsLocal)
            {
                siteRoot = request.Url.GetLeftPart(UriPartial.Authority) + '/';
            }
            else
            {
                siteRoot = GetConfiguredSiteRoot();
            }

            if (!siteRoot.StartsWith("http://", StringComparison.OrdinalIgnoreCase)
                && !siteRoot.StartsWith("https://", StringComparison.OrdinalIgnoreCase))
            {
                throw new InvalidOperationException("The configured site root must start with either http:// or https://.");
            }

            if (siteRoot.StartsWith("https://", StringComparison.OrdinalIgnoreCase))
            {
                siteRoot = "http://" + siteRoot.Substring(8);
            }

            return siteRoot;
        }

        private string GetHttpsSiteRoot()
        {
            var siteRoot = _httpSiteRootThunk.Value;

            if (!siteRoot.StartsWith("http://", StringComparison.OrdinalIgnoreCase))
            {
                throw new InvalidOperationException("The configured HTTP site root must start with http://.");
            }

            return "https://" + siteRoot.Substring(7);
        }

        public static PoliteCaptcha.IConfigurationSource GetPoliteCaptchaConfiguration()
        {
            return new PoliteCaptchaThunk();
        }

        class PoliteCaptchaThunk : PoliteCaptcha.IConfigurationSource
        {
            string PoliteCaptcha.IConfigurationSource.GetConfigurationValue(string key)
            {
                // Fudge the name because Azure cscfg system doesn't allow : in setting names
                return Configuration.ReadAppSettings(key.Replace("::", "."));
            }
        }
    }
}<|MERGE_RESOLUTION|>--- conflicted
+++ resolved
@@ -21,11 +21,11 @@
             _httpsSiteRootThunk = new Lazy<string>(GetHttpsSiteRoot);
         }
 
-<<<<<<< HEAD
         public string EnvironmentName
         {
             get { return ReadAppSettings("Environment") ?? "Development"; }
-=======
+        }
+
         /// <summary>
         /// Gets a setting indicating if SSL is required for all operations once logged in.
         /// </summary>
@@ -40,7 +40,6 @@
         public int SSLPort
         {
             get { return ReadAppSettings("SSL.Port", str => Int32.Parse(str ?? "443", CultureInfo.InvariantCulture)); }
->>>>>>> 8b24387d
         }
 
         public string AzureStorageConnectionString
