﻿using System;
using System.IO;
using System.Threading.Tasks;
using Microsoft.WindowsAzure.Storage.Blob;

namespace NuGetGallery
{
    public class CloudBlobWrapper : ISimpleCloudBlob
    {
        private readonly ICloudBlob _blob;

        public CloudBlobWrapper(ICloudBlob blob)
        {
            _blob = blob;
        }

        public BlobProperties Properties
        {
            get { return _blob.Properties; }
        }

        public Uri Uri
        {
            get { return _blob.Uri; }
        }

        public Task DeleteIfExistsAsync()
        {
            return Task.Factory.FromAsync<bool>(_blob.BeginDeleteIfExists(null, null), _blob.EndDeleteIfExists);
        }

        public Task DownloadToStreamAsync(Stream target)
        {
            return Task.Factory.FromAsync(_blob.BeginDownloadToStream(target, null, null), _blob.EndDownloadToStream);
        }

        public Task<bool> ExistsAsync()
        {
<<<<<<< HEAD
            return Task.Factory.FromAsync<bool>(_blob.BeginExists(null, null), _blob.EndExists);
=======
            try
            {
                _blob.FetchAttributes();
                return true;
            }
            catch (StorageException e)
            {
                if (e.RequestInformation.HttpStatusCode == 404)
                {
                    return false;
                }
                else
                {
                    throw;
                }
            }
>>>>>>> b04e20a2
        }

        public Task SetPropertiesAsync()
        {
            return Task.Factory.FromAsync(_blob.BeginSetProperties(null, null), _blob.EndSetProperties);
        }

        public Task UploadFromStreamAsync(Stream packageFile)
        {
            return Task.Factory.FromAsync(_blob.BeginUploadFromStream(packageFile, null, null), _blob.EndUploadFromStream);
        }
    }
}<|MERGE_RESOLUTION|>--- conflicted
+++ resolved
@@ -36,26 +36,7 @@
 
         public Task<bool> ExistsAsync()
         {
-<<<<<<< HEAD
             return Task.Factory.FromAsync<bool>(_blob.BeginExists(null, null), _blob.EndExists);
-=======
-            try
-            {
-                _blob.FetchAttributes();
-                return true;
-            }
-            catch (StorageException e)
-            {
-                if (e.RequestInformation.HttpStatusCode == 404)
-                {
-                    return false;
-                }
-                else
-                {
-                    throw;
-                }
-            }
->>>>>>> b04e20a2
         }
 
         public Task SetPropertiesAsync()
