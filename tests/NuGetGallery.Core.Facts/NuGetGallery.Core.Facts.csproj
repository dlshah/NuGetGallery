﻿<?xml version="1.0" encoding="utf-8"?>
<Project ToolsVersion="4.0" DefaultTargets="Build" xmlns="http://schemas.microsoft.com/developer/msbuild/2003">
  <PropertyGroup>
    <Configuration Condition=" '$(Configuration)' == '' ">Debug</Configuration>
    <Platform Condition=" '$(Platform)' == '' ">AnyCPU</Platform>
    <ProductVersion>8.0.30703</ProductVersion>
    <SchemaVersion>2.0</SchemaVersion>
    <ProjectGuid>{8AC9E39E-366C-47E5-80AE-38E71CD31386}</ProjectGuid>
    <OutputType>Library</OutputType>
    <AppDesignerFolder>Properties</AppDesignerFolder>
    <RootNamespace>NuGetGallery</RootNamespace>
    <AssemblyName>NuGetGallery.Core.Facts</AssemblyName>
    <TargetFrameworkVersion>v4.5</TargetFrameworkVersion>
    <FileAlignment>512</FileAlignment>
    <SolutionDir Condition="$(SolutionDir) == '' Or $(SolutionDir) == '*Undefined*'">..\..\</SolutionDir>
    <RestorePackages>true</RestorePackages>
    <TargetFrameworkProfile />
    <DownloadNuGetExe>true</DownloadNuGetExe>
  </PropertyGroup>
  <PropertyGroup Condition=" '$(Configuration)|$(Platform)' == 'Debug|AnyCPU' ">
    <DebugSymbols>true</DebugSymbols>
    <DebugType>full</DebugType>
    <Optimize>false</Optimize>
    <OutputPath>bin\Debug\</OutputPath>
    <DefineConstants>DEBUG;TRACE</DefineConstants>
    <ErrorReport>prompt</ErrorReport>
    <WarningLevel>4</WarningLevel>
    <TreatWarningsAsErrors>true</TreatWarningsAsErrors>
    <Prefer32Bit>false</Prefer32Bit>
  </PropertyGroup>
  <PropertyGroup Condition=" '$(Configuration)|$(Platform)' == 'Release|AnyCPU' ">
    <DebugType>pdbonly</DebugType>
    <Optimize>true</Optimize>
    <OutputPath>bin\Release\</OutputPath>
    <DefineConstants>TRACE</DefineConstants>
    <ErrorReport>prompt</ErrorReport>
    <WarningLevel>4</WarningLevel>
    <Prefer32Bit>false</Prefer32Bit>
  </PropertyGroup>
  <ItemGroup>
    <Reference Include="EntityFramework, Version=5.0.0.0, Culture=neutral, PublicKeyToken=b77a5c561934e089, processorArchitecture=MSIL">
      <SpecificVersion>False</SpecificVersion>
      <HintPath>..\..\packages\EntityFramework.5.0.0\lib\net45\EntityFramework.dll</HintPath>
    </Reference>
    <Reference Include="Microsoft.Web.XmlTransform, Version=1.2.0.0, Culture=neutral, PublicKeyToken=b03f5f7f11d50a3a, processorArchitecture=MSIL">
      <SpecificVersion>False</SpecificVersion>
      <HintPath>..\..\packages\Microsoft.Web.Xdt.1.0.0\lib\net40\Microsoft.Web.XmlTransform.dll</HintPath>
    </Reference>
    <Reference Include="Moq">
      <HintPath>..\..\packages\Moq.4.0.10827\lib\NET40\Moq.dll</HintPath>
    </Reference>
<<<<<<< HEAD
    <Reference Include="NuGet.Core, Version=2.7.40808.167, Culture=neutral, PublicKeyToken=31bf3856ad364e35, processorArchitecture=MSIL">
      <SpecificVersion>False</SpecificVersion>
      <HintPath>..\..\packages\NuGet.Core.2.7.0\lib\net40-Client\NuGet.Core.dll</HintPath>
=======
    <Reference Include="NuGet.Core, Version=2.7.40905.79, Culture=neutral, PublicKeyToken=31bf3856ad364e35, processorArchitecture=MSIL">
      <SpecificVersion>False</SpecificVersion>
      <HintPath>..\..\packages\NuGet.Core.2.7.0.1\lib\net40-Client\NuGet.Core.dll</HintPath>
>>>>>>> 7457560f
    </Reference>
    <Reference Include="System" />
    <Reference Include="System.ComponentModel.DataAnnotations" />
    <Reference Include="System.Configuration" />
    <Reference Include="System.Core" />
    <Reference Include="System.IO.Compression" />
    <Reference Include="System.ServiceModel" />
    <Reference Include="System.Spatial, Version=5.5.0.0, Culture=neutral, PublicKeyToken=31bf3856ad364e35, processorArchitecture=MSIL">
      <SpecificVersion>False</SpecificVersion>
      <HintPath>..\..\packages\System.Spatial.5.5.0\lib\net40\System.Spatial.dll</HintPath>
    </Reference>
    <Reference Include="System.Xml.Linq" />
    <Reference Include="Microsoft.CSharp" />
    <Reference Include="System.Xml" />
    <Reference Include="xunit, Version=1.9.1.1600, Culture=neutral, PublicKeyToken=8d05b1bb7a6fdb6c, processorArchitecture=MSIL">
      <SpecificVersion>False</SpecificVersion>
      <HintPath>..\..\packages\xunit.1.9.1\lib\net20\xunit.dll</HintPath>
    </Reference>
    <Reference Include="xunit.extensions, Version=1.9.1.1600, Culture=neutral, PublicKeyToken=8d05b1bb7a6fdb6c, processorArchitecture=MSIL">
      <SpecificVersion>False</SpecificVersion>
      <HintPath>..\..\packages\xunit.extensions.1.9.1\lib\net20\xunit.extensions.dll</HintPath>
    </Reference>
  </ItemGroup>
  <ItemGroup>
    <Compile Include="..\..\src\CommonAssemblyInfo.cs">
      <Link>Properties\CommonAssemblyInfo.cs</Link>
    </Compile>
    <Compile Include="Entities\PackageFacts.cs" />
    <Compile Include="Packaging\NupkgFacts.cs" />
    <Compile Include="Properties\AssemblyInfo.cs" />
    <Compile Include="Packaging\NupkgRewriterFacts.cs" />
  </ItemGroup>
  <ItemGroup>
    <ProjectReference Include="..\..\src\NuGetGallery.Core\NuGetGallery.Core.csproj">
      <Project>{097b2cdd-9623-4c34-93c2-d373d51f5b4e}</Project>
      <Name>NuGetGallery.Core</Name>
    </ProjectReference>
  </ItemGroup>
  <ItemGroup>
    <None Include="packages.config">
      <SubType>Designer</SubType>
    </None>
  </ItemGroup>
  <Import Project="$(MSBuildToolsPath)\Microsoft.CSharp.targets" />
  <Import Project="$(SolutionDir)\.nuget\NuGet.targets" />
  <Import Project="$(MSBuildThisFileDirectory)\..\..\build\NuGetGallery.xunit.targets" />
  <!-- To modify your build process, add your task inside one of the targets below and uncomment it. 
       Other similar extension points exist, see Microsoft.Common.targets.
  <Target Name="BeforeBuild">
  </Target>
  <Target Name="AfterBuild">
  </Target>
  -->
</Project><|MERGE_RESOLUTION|>--- conflicted
+++ resolved
@@ -49,15 +49,9 @@
     <Reference Include="Moq">
       <HintPath>..\..\packages\Moq.4.0.10827\lib\NET40\Moq.dll</HintPath>
     </Reference>
-<<<<<<< HEAD
-    <Reference Include="NuGet.Core, Version=2.7.40808.167, Culture=neutral, PublicKeyToken=31bf3856ad364e35, processorArchitecture=MSIL">
-      <SpecificVersion>False</SpecificVersion>
-      <HintPath>..\..\packages\NuGet.Core.2.7.0\lib\net40-Client\NuGet.Core.dll</HintPath>
-=======
     <Reference Include="NuGet.Core, Version=2.7.40905.79, Culture=neutral, PublicKeyToken=31bf3856ad364e35, processorArchitecture=MSIL">
       <SpecificVersion>False</SpecificVersion>
       <HintPath>..\..\packages\NuGet.Core.2.7.0.1\lib\net40-Client\NuGet.Core.dll</HintPath>
->>>>>>> 7457560f
     </Reference>
     <Reference Include="System" />
     <Reference Include="System.ComponentModel.DataAnnotations" />
