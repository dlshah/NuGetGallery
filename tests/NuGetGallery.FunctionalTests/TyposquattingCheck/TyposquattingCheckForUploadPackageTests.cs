﻿// Copyright (c) .NET Foundation. All rights reserved.
// Licensed under the Apache License, Version 2.0. See License.txt in the project root for license information.

using System.ComponentModel;
using System.Threading.Tasks;
using Xunit;
using Xunit.Abstractions;
using NuGetGallery.FunctionalTests.XunitExtensions;

namespace NuGetGallery.FunctionalTests.TyposquattingCheck
{
    public class TyposquattingCheckForUploadPackageTests : GalleryTestBase
    {
        private readonly CommandlineHelper _commandlineHelper;
        private readonly PackageCreationHelper _packageCreationHelper;
        public TyposquattingCheckForUploadPackageTests(ITestOutputHelper testOutputHelper) : base(testOutputHelper)
        {
            _commandlineHelper = new CommandlineHelper(TestOutputHelper);
            _packageCreationHelper = new PackageCreationHelper(testOutputHelper);
        }

        [TyposquattingTestFact]
<<<<<<< HEAD
=======
        [Description("Push a package with a typosquatting Id and verify uploading is blocked")]
        [Priority(2)]
>>>>>>> 91a4d513
        [Category("P2Tests")]
        public async Task UploadTyposquattingPackageAndBlockUser()
        {
            var packageId = "newtonsoft-json";
            string version = "1.0.0";
            string packageFullPath = await _packageCreationHelper.CreatePackageWithMinClientVersion(packageId, version, "2.3");

            var processResult = await _commandlineHelper.UploadPackageAsync(packageFullPath, UrlHelper.V2FeedPushSourceUrl);

            Assert.True(processResult.ExitCode == 1, Constants.UploadFailureMessage);
            Assert.Contains("similar", processResult.StandardError);
        }
    }
}<|MERGE_RESOLUTION|>--- conflicted
+++ resolved
@@ -20,11 +20,8 @@
         }
 
         [TyposquattingTestFact]
-<<<<<<< HEAD
-=======
         [Description("Push a package with a typosquatting Id and verify uploading is blocked")]
         [Priority(2)]
->>>>>>> 91a4d513
         [Category("P2Tests")]
         public async Task UploadTyposquattingPackageAndBlockUser()
         {
