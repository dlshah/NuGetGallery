--- conflicted
+++ resolved
@@ -91,11 +91,8 @@
     <Compile Include="Infrastructure\Lucene\GallerySearchServiceFacts.cs" />
     <Compile Include="Helpers\StreamHelperFacts.cs" />
     <Compile Include="Queries\AutocompleteCweIdsQueryFacts.cs" />
-<<<<<<< HEAD
     <Compile Include="TestUtils\SecureRandomNumberGenerator.cs" />
-=======
     <Compile Include="Services\PackageDeprecationServiceFacts.cs" />
->>>>>>> 5972daf9
     <Compile Include="UsernameValidationRegex.cs" />
     <Compile Include="Extensions\NumberExtensionsFacts.cs" />
     <Compile Include="Extensions\RouteExtensionsFacts.cs" />
