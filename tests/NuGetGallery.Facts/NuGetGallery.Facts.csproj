﻿<?xml version="1.0" encoding="utf-8"?>
<Project ToolsVersion="4.0" DefaultTargets="Build" xmlns="http://schemas.microsoft.com/developer/msbuild/2003">
  <PropertyGroup>
    <Configuration Condition=" '$(Configuration)' == '' ">Debug</Configuration>
    <Platform Condition=" '$(Platform)' == '' ">AnyCPU</Platform>
    <ProductVersion>8.0.30703</ProductVersion>
    <SchemaVersion>2.0</SchemaVersion>
    <ProjectGuid>{FDC76BEF-3360-45AC-A13E-AE8F14D343D5}</ProjectGuid>
    <OutputType>Library</OutputType>
    <AppDesignerFolder>Properties</AppDesignerFolder>
    <RootNamespace>NuGetGallery</RootNamespace>
    <AssemblyName>NuGetGallery.Facts</AssemblyName>
    <TargetFrameworkVersion>v4.5</TargetFrameworkVersion>
    <FileAlignment>512</FileAlignment>
    <SolutionDir Condition="$(SolutionDir) == '' Or $(SolutionDir) == '*Undefined*'">..\..\</SolutionDir>
    <RestorePackages>true</RestorePackages>
    <TargetFrameworkProfile />
    <DownloadNuGetExe>true</DownloadNuGetExe>
  </PropertyGroup>
  <PropertyGroup Condition=" '$(Configuration)|$(Platform)' == 'Debug|AnyCPU' ">
    <DebugSymbols>true</DebugSymbols>
    <DebugType>full</DebugType>
    <Optimize>false</Optimize>
    <OutputPath>bin\Debug\</OutputPath>
    <DefineConstants>DEBUG;TRACE</DefineConstants>
    <ErrorReport>prompt</ErrorReport>
    <WarningLevel>4</WarningLevel>
    <TreatWarningsAsErrors>true</TreatWarningsAsErrors>
    <Prefer32Bit>false</Prefer32Bit>
  </PropertyGroup>
  <PropertyGroup Condition=" '$(Configuration)|$(Platform)' == 'Release|AnyCPU' ">
    <DebugType>pdbonly</DebugType>
    <Optimize>true</Optimize>
    <OutputPath>bin\Release\</OutputPath>
    <DefineConstants>TRACE</DefineConstants>
    <ErrorReport>prompt</ErrorReport>
    <WarningLevel>4</WarningLevel>
    <Prefer32Bit>false</Prefer32Bit>
  </PropertyGroup>
  <ItemGroup>
    <Reference Include="AnglicanGeek.MarkdownMailer, Version=1.2.0.0, Culture=neutral, processorArchitecture=MSIL">
      <SpecificVersion>False</SpecificVersion>
      <HintPath>..\..\packages\AnglicanGeek.MarkdownMailer.1.2\lib\net40\AnglicanGeek.MarkdownMailer.dll</HintPath>
    </Reference>
    <Reference Include="EntityFramework, Version=5.0.0.0, Culture=neutral, PublicKeyToken=b77a5c561934e089, processorArchitecture=MSIL">
      <SpecificVersion>False</SpecificVersion>
      <HintPath>..\..\packages\EntityFramework.5.0.0\lib\net45\EntityFramework.dll</HintPath>
    </Reference>
    <Reference Include="Glimpse.AspNet, Version=1.2.0.0, Culture=neutral, processorArchitecture=MSIL">
      <SpecificVersion>False</SpecificVersion>
      <HintPath>..\..\packages\Glimpse.AspNet.1.2.0\lib\net45\Glimpse.AspNet.dll</HintPath>
    </Reference>
    <Reference Include="Glimpse.Core">
      <HintPath>..\..\packages\Glimpse.1.2.0\lib\net45\Glimpse.Core.dll</HintPath>
    </Reference>
    <Reference Include="ICSharpCode.SharpZipLib">
      <HintPath>..\..\packages\SharpZipLib.0.86.0\lib\20\ICSharpCode.SharpZipLib.dll</HintPath>
    </Reference>
    <Reference Include="Lucene.Net">
      <HintPath>..\..\packages\Lucene.Net.3.0.3\lib\NET40\Lucene.Net.dll</HintPath>
    </Reference>
    <Reference Include="MarkdownSharp">
      <HintPath>..\..\packages\MarkdownSharp.1.13.0.0\lib\35\MarkdownSharp.dll</HintPath>
    </Reference>
    <Reference Include="Microsoft.Data.Edm, Version=5.5.0.0, Culture=neutral, PublicKeyToken=31bf3856ad364e35, processorArchitecture=MSIL">
      <SpecificVersion>False</SpecificVersion>
      <HintPath>..\..\packages\Microsoft.Data.Edm.5.5.0\lib\net40\Microsoft.Data.Edm.dll</HintPath>
    </Reference>
    <Reference Include="Microsoft.Data.OData, Version=5.5.0.0, Culture=neutral, PublicKeyToken=31bf3856ad364e35, processorArchitecture=MSIL">
      <SpecificVersion>False</SpecificVersion>
      <HintPath>..\..\packages\Microsoft.Data.OData.5.5.0\lib\net40\Microsoft.Data.OData.dll</HintPath>
    </Reference>
    <Reference Include="Microsoft.Data.Services, Version=5.5.0.0, Culture=neutral, PublicKeyToken=31bf3856ad364e35, processorArchitecture=MSIL">
      <SpecificVersion>False</SpecificVersion>
      <HintPath>..\..\packages\Microsoft.Data.Services.5.5.0\lib\net40\Microsoft.Data.Services.dll</HintPath>
    </Reference>
    <Reference Include="Microsoft.Data.Services.Client, Version=5.5.0.0, Culture=neutral, PublicKeyToken=31bf3856ad364e35, processorArchitecture=MSIL">
      <SpecificVersion>False</SpecificVersion>
      <HintPath>..\..\packages\Microsoft.Data.Services.Client.5.5.0\lib\net40\Microsoft.Data.Services.Client.dll</HintPath>
    </Reference>
    <Reference Include="Microsoft.Web.Infrastructure, Version=1.0.0.0, Culture=neutral, PublicKeyToken=31bf3856ad364e35, processorArchitecture=MSIL">
      <Private>True</Private>
      <HintPath>..\..\packages\Microsoft.Web.Infrastructure.1.0.0.0\lib\net40\Microsoft.Web.Infrastructure.dll</HintPath>
    </Reference>
    <Reference Include="Microsoft.Web.XmlTransform">
      <HintPath>..\..\packages\Microsoft.Web.Xdt.1.0.0\lib\net40\Microsoft.Web.XmlTransform.dll</HintPath>
    </Reference>
    <Reference Include="Microsoft.WindowsAzure.Configuration, Version=2.0.0.0, Culture=neutral, PublicKeyToken=31bf3856ad364e35, processorArchitecture=MSIL">
      <HintPath>..\..\packages\Microsoft.WindowsAzure.ConfigurationManager.2.0.1.0\lib\net40\Microsoft.WindowsAzure.Configuration.dll</HintPath>
    </Reference>
    <Reference Include="Microsoft.WindowsAzure.Storage, Version=2.0.0.0, Culture=neutral, PublicKeyToken=31bf3856ad364e35, processorArchitecture=MSIL">
      <HintPath>..\..\packages\WindowsAzure.Storage.2.0.6.1\lib\net40\Microsoft.WindowsAzure.Storage.dll</HintPath>
    </Reference>
    <Reference Include="Moq">
      <HintPath>..\..\packages\Moq.4.0.10827\lib\NET40\Moq.dll</HintPath>
    </Reference>
    <Reference Include="MvcHaack.Ajax">
      <HintPath>..\..\packages\MvcHaack.Ajax.MVC4.2.0.0.0\lib\net40\MvcHaack.Ajax.dll</HintPath>
    </Reference>
    <Reference Include="Newtonsoft.Json">
      <HintPath>..\..\packages\Newtonsoft.Json.4.5.11\lib\net40\Newtonsoft.Json.dll</HintPath>
    </Reference>
<<<<<<< HEAD
    <Reference Include="NuGet.Core, Version=2.7.40807.165, Culture=neutral, PublicKeyToken=31bf3856ad364e35, processorArchitecture=MSIL">
=======
    <Reference Include="NuGet.Core, Version=2.6.40619.9041, Culture=neutral, processorArchitecture=MSIL">
>>>>>>> 5633873c
      <SpecificVersion>False</SpecificVersion>
      <HintPath>..\..\packages\NuGet.Core.2.7.0-alpha\lib\net40-Client\NuGet.Core.dll</HintPath>
    </Reference>
    <Reference Include="PoliteCaptcha, Version=0.4.0.0, Culture=neutral, processorArchitecture=MSIL">
      <SpecificVersion>False</SpecificVersion>
      <HintPath>..\..\packages\PoliteCaptcha.0.4.0.0\lib\net40\PoliteCaptcha.dll</HintPath>
    </Reference>
    <Reference Include="Recaptcha, Version=1.0.5.0, Culture=neutral, PublicKeyToken=9afc4d65b28c38c2, processorArchitecture=MSIL">
      <SpecificVersion>False</SpecificVersion>
      <HintPath>..\..\packages\recaptcha.1.0.5.0\lib\.NetFramework 4.0\Recaptcha.dll</HintPath>
    </Reference>
    <Reference Include="System" />
    <Reference Include="System.ComponentModel.DataAnnotations" />
    <Reference Include="System.Configuration" />
    <Reference Include="System.Core" />
    <Reference Include="System.Data.Entity" />
    <Reference Include="System.Data.Services.Client" />
    <Reference Include="System.IO.Compression" />
    <Reference Include="System.ServiceModel" />
    <Reference Include="System.Spatial, Version=5.5.0.0, Culture=neutral, PublicKeyToken=31bf3856ad364e35, processorArchitecture=MSIL">
      <SpecificVersion>False</SpecificVersion>
      <HintPath>..\..\packages\System.Spatial.5.5.0\lib\net40\System.Spatial.dll</HintPath>
    </Reference>
    <Reference Include="System.Web" />
    <Reference Include="System.Web.Helpers, Version=2.0.0.0, Culture=neutral, PublicKeyToken=31bf3856ad364e35, processorArchitecture=MSIL">
      <Private>True</Private>
      <HintPath>..\..\packages\Microsoft.AspNet.WebPages.2.0.20710.0\lib\net40\System.Web.Helpers.dll</HintPath>
    </Reference>
    <Reference Include="System.Web.Mvc, Version=4.0.0.0, Culture=neutral, PublicKeyToken=31bf3856ad364e35, processorArchitecture=MSIL">
      <Private>True</Private>
      <HintPath>..\..\packages\Microsoft.AspNet.Mvc.4.0.20710.0\lib\net40\System.Web.Mvc.dll</HintPath>
    </Reference>
    <Reference Include="System.Web.Razor, Version=2.0.0.0, Culture=neutral, PublicKeyToken=31bf3856ad364e35, processorArchitecture=MSIL">
      <Private>True</Private>
      <HintPath>..\..\packages\Microsoft.AspNet.Razor.2.0.20715.0\lib\net40\System.Web.Razor.dll</HintPath>
    </Reference>
    <Reference Include="System.Web.WebPages, Version=2.0.0.0, Culture=neutral, PublicKeyToken=31bf3856ad364e35, processorArchitecture=MSIL">
      <Private>True</Private>
      <HintPath>..\..\packages\Microsoft.AspNet.WebPages.2.0.20710.0\lib\net40\System.Web.WebPages.dll</HintPath>
    </Reference>
    <Reference Include="System.Web.WebPages.Deployment, Version=2.0.0.0, Culture=neutral, PublicKeyToken=31bf3856ad364e35, processorArchitecture=MSIL">
      <Private>True</Private>
      <HintPath>..\..\packages\Microsoft.AspNet.WebPages.2.0.20710.0\lib\net40\System.Web.WebPages.Deployment.dll</HintPath>
    </Reference>
    <Reference Include="System.Web.WebPages.Razor, Version=2.0.0.0, Culture=neutral, PublicKeyToken=31bf3856ad364e35, processorArchitecture=MSIL">
      <Private>True</Private>
      <HintPath>..\..\packages\Microsoft.AspNet.WebPages.2.0.20710.0\lib\net40\System.Web.WebPages.Razor.dll</HintPath>
    </Reference>
    <Reference Include="System.Xml.Linq" />
    <Reference Include="System.Data.DataSetExtensions" />
    <Reference Include="Microsoft.CSharp" />
    <Reference Include="System.Data" />
    <Reference Include="System.Xml" />
    <Reference Include="WebActivator, Version=1.4.4.0, Culture=neutral, processorArchitecture=MSIL">
      <HintPath>..\..\packages\WebActivator.1.4.4\lib\net40\WebActivator.dll</HintPath>
    </Reference>
    <Reference Include="WebBackgrounder">
      <HintPath>..\..\packages\WebBackgrounder.0.2.0\lib\net40\WebBackgrounder.dll</HintPath>
    </Reference>
    <Reference Include="WebBackgrounder.EntityFramework, Version=0.1.0.0, Culture=neutral, processorArchitecture=MSIL">
      <HintPath>..\..\packages\WebBackgrounder.EntityFramework.0.1\lib\net40\WebBackgrounder.EntityFramework.dll</HintPath>
    </Reference>
    <Reference Include="xunit, Version=1.9.1.1600, Culture=neutral, PublicKeyToken=8d05b1bb7a6fdb6c, processorArchitecture=MSIL">
      <SpecificVersion>False</SpecificVersion>
      <HintPath>..\..\packages\xunit.1.9.1\lib\net20\xunit.dll</HintPath>
    </Reference>
    <Reference Include="xunit.extensions, Version=1.9.1.1600, Culture=neutral, PublicKeyToken=8d05b1bb7a6fdb6c, processorArchitecture=MSIL">
      <SpecificVersion>False</SpecificVersion>
      <HintPath>..\..\packages\xunit.extensions.1.9.1\lib\net20\xunit.extensions.dll</HintPath>
    </Reference>
  </ItemGroup>
  <ItemGroup>
    <Compile Include="..\..\src\CommonAssemblyInfo.cs">
      <Link>Properties\CommonAssemblyInfo.cs</Link>
    </Compile>
    <Compile Include="AppConfigIsCorrectlyApplied.cs" />
    <Compile Include="App_Start\IConfiguration.cs" />
    <Compile Include="Commands\AutomaticallyCuratePackageCommandFacts.cs" />
    <Compile Include="App_Start\ConfigurationServiceFacts.cs" />
    <Compile Include="Controllers\AuthenticationControllerFacts.cs" />
    <Compile Include="Controllers\ApiControllerFacts.cs" />
    <Compile Include="Controllers\CuratedFeedsControllerFacts.cs" />
    <Compile Include="Controllers\CuratedPackagesControllerFacts.cs" />
    <Compile Include="Controllers\JsonApiControllerFacts.cs" />
    <Compile Include="Controllers\PackagesControllerFacts.cs" />
    <Compile Include="Controllers\StatisticsControllerFacts.cs" />
    <Compile Include="Controllers\UsersControllerFacts.cs" />
    <Compile Include="DataServices\RewriteBaseUrlMessageInspectorFacts.cs" />
    <Compile Include="Diagnostics\DiagnosticsServiceFacts.cs" />
    <Compile Include="Diagnostics\GlimpseRuntimePolicyFacts.cs" />
    <Compile Include="EmailValidationRegex.cs" />
    <Compile Include="Entities\EntitiesContextFacts.cs" />
    <Compile Include="Entities\PackageFacts.cs" />
    <Compile Include="ExtensionMethodsFacts.cs" />
    <Compile Include="Helpers\EnumHelperFacts.cs" />
    <Compile Include="Infrastructure\AnalysisHelperFacts.cs" />
    <Compile Include="Infrastructure\CookieTempDataProviderFacts.cs" />
    <Compile Include="Infrastructure\Jobs\UpdateStatisticsJobFacts.cs" />
    <Compile Include="Infrastructure\PackageIndexEntityFacts.cs" />
    <Compile Include="Infrastructure\LuceneSearchServiceFacts.cs" />
    <Compile Include="Infrastructure\NuGetQueryParserFacts.cs" />
    <Compile Include="PackageCurators\Windows8PackageCuratorFacts.cs" />
    <Compile Include="PackageCurators\WebMatrixPackageCuratorFacts.cs" />
    <Compile Include="PolicyFacts.cs" />
    <Compile Include="Properties\AssemblyInfo.cs" />
    <Compile Include="RequireRemoteHttpsAttributeFacts.cs" />
    <Compile Include="Routing\VersionRouteConstraintFacts.cs" />
    <Compile Include="Services\CloudBlobFileStorageServiceFacts.cs" />
    <Compile Include="Services\CuratedFeedServiceFacts.cs" />
    <Compile Include="Services\ContentServiceFacts.cs" />
    <Compile Include="Services\FileSystemFileStorageServiceFacts.cs" />
    <Compile Include="Services\MessageServiceFacts.cs" />
    <Compile Include="Services\NuGetExeDownloaderServiceFacts.cs" />
    <Compile Include="Services\ODataRemoveVersionSorterFacts.cs" />
    <Compile Include="Services\PackageServiceFacts.cs" />
    <Compile Include="Services\TestFileReference.cs" />
    <Compile Include="Services\UploadFileServiceFacts.cs" />
    <Compile Include="Services\UserServiceFacts.cs" />
    <Compile Include="Services\FeedServiceFacts.cs" />
    <Compile Include="TestUtils\ContractAssert.cs" />
    <Compile Include="TestUtils\FakeDbSet.cs" />
    <Compile Include="TestUtils\FakeEntitiesContext.cs" />
    <Compile Include="TestUtils\MockExtensions.cs" />
    <Compile Include="TestUtils\ModelStateAssert.cs" />
    <Compile Include="TestUtils\ResultAssert.cs" />
    <Compile Include="TestUtils\TaskAssert.cs" />
    <Compile Include="TestUtils\TestUtility.cs" />
    <Compile Include="UrlExtensionsFacts.cs" />
    <Compile Include="ViewModels\DependencySetsViewModelFacts.cs" />
    <Compile Include="ViewModels\DisplayPackageViewModelFacts.cs" />
    <Compile Include="ViewModels\PreviousNextPagerViewModelFacts.cs" />
  </ItemGroup>
  <ItemGroup>
    <None Include="App.config" />
    <None Include="packages.config">
      <SubType>Designer</SubType>
    </None>
  </ItemGroup>
  <ItemGroup>
    <ProjectReference Include="..\..\src\NuGetGallery.Core\NuGetGallery.Core.csproj">
      <Project>{097b2cdd-9623-4c34-93c2-d373d51f5b4e}</Project>
      <Name>NuGetGallery.Core</Name>
    </ProjectReference>
    <ProjectReference Include="..\..\src\NuGetGallery\NuGetGallery.csproj">
      <Project>{1DACF781-5CD0-4123-8BAC-CD385D864BE5}</Project>
      <Name>NuGetGallery</Name>
    </ProjectReference>
  </ItemGroup>
  <Import Project="$(MSBuildToolsPath)\Microsoft.CSharp.targets" />
  <Import Project="$(SolutionDir)\.nuget\NuGet.targets" />
  <Import Project="$(MSBuildThisFileDirectory)\..\..\build\NuGetGallery.xunit.targets" />
  <!-- To modify your build process, add your task inside one of the targets below and uncomment it. 
       Other similar extension points exist, see Microsoft.Common.targets.
  <Target Name="BeforeBuild">
  </Target>
  <Target Name="AfterBuild">
  </Target>
  -->
</Project><|MERGE_RESOLUTION|>--- conflicted
+++ resolved
@@ -100,11 +100,7 @@
     <Reference Include="Newtonsoft.Json">
       <HintPath>..\..\packages\Newtonsoft.Json.4.5.11\lib\net40\Newtonsoft.Json.dll</HintPath>
     </Reference>
-<<<<<<< HEAD
     <Reference Include="NuGet.Core, Version=2.7.40807.165, Culture=neutral, PublicKeyToken=31bf3856ad364e35, processorArchitecture=MSIL">
-=======
-    <Reference Include="NuGet.Core, Version=2.6.40619.9041, Culture=neutral, processorArchitecture=MSIL">
->>>>>>> 5633873c
       <SpecificVersion>False</SpecificVersion>
       <HintPath>..\..\packages\NuGet.Core.2.7.0-alpha\lib\net40-Client\NuGet.Core.dll</HintPath>
     </Reference>
