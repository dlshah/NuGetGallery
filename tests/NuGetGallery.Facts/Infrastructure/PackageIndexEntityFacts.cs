﻿// Copyright (c) .NET Foundation. All rights reserved.
// Licensed under the Apache License, Version 2.0. See License.txt in the project root for license information.
<<<<<<< HEAD
=======
using System.Collections.Generic;
>>>>>>> 2cb41eb1
using System.Linq;
using Xunit;

namespace NuGetGallery.Infrastructure
{
    public class PackageIndexEntityFacts
    {
        [Theory]
        [InlineData("NHibernate", new [] { "NHibernate" })]
        [InlineData("NUnit", new [] { "NUnit" })]
        [InlineData("EntityFramework", new [] { "EntityFramework", "Framework", "Entity" })]
        [InlineData("Sys-netFX", new [] { "Sys-netFX", "Sys", "netFX" })]
        [InlineData("xUnit", new [] { "xUnit" })]
        [InlineData("jQueryUI", new [] { "jQueryUI" })]
        [InlineData("jQuery-UI", new [] { "jQuery-UI", "jQuery", "UI" })]
        [InlineData("NuGetPowerTools", new [] { "NuGetPowerTools", "NuGet", "Power", "Tools" })]
        [InlineData("microsoft-web-helpers", new [] { "microsoft-web-helpers", "microsoft", "web", "helpers" })]
        [InlineData("EntityFramework.sample", new [] { "EntityFramework.sample", "EntityFramework", "sample", "Framework", "Entity" })]
        [InlineData("SignalR.MicroSliver", new [] { "SignalR.MicroSliver", "SignalR", "MicroSliver", "Micro", "Sliver" })]
        [InlineData("ABCMicroFramework", new [] { "ABCMicroFramework", "ABC", "Micro", "Framework" })]
        [InlineData("SignalR.Hosting.AspNet", new [] { "SignalR.Hosting.AspNet", "SignalR", "Hosting", "AspNet", "Asp", "Net" })]
        public void CamelCaseTokenizer(string term, string[] tokens)
        {
            // Act
            var result = PackageIndexEntity.TokenizeId(term);

            // Assert
            Assert.Equal(tokens.OrderBy(p => p), result.OrderBy(p => p));
        }

        [Theory]
        [InlineData("", "")]
        [InlineData(".", "")]
        [InlineData("JQuery", "JQuery")]
        [InlineData("JQuery-UI", "JQuery UI")]
        [InlineData("JQuery.UI.Combined", "JQuery UI Combined")]
        public void IdSplitter(string term, string tokens)
        {
            var result = PackageIndexEntity.SplitId(term);
            Assert.Equal(result, tokens);
        }

        [InlineData("Sys-netFX", "Sys netFX")]
        [InlineData("xUnit", "xUnit")]
        [InlineData("jQueryUI", "jQueryUI")]
        [InlineData("jQuery-UI", "jQuery UI")]
        [InlineData("NuGetPowerTools", "NuGet Power Tools")]
        [InlineData("microsoft-web-helpers", "microsoft web helpers" )]
        [InlineData("EntityFramework.sample", "Entity Framework sample" )]
        [InlineData("SignalR.MicroSliver", "SignalR Micro Sliver")]
        [InlineData("ABCMicroFramework", "ABC Micro Framework")]
        [InlineData("SignalR.Hosting.AspNet", "SignalR Hosting Asp Net")]
        public void CamelIdSplitter(string term, string tokens)
        {
            var result = PackageIndexEntity.CamelSplitId(term);
            Assert.Equal(result, tokens);
        }
    }
}<|MERGE_RESOLUTION|>--- conflicted
+++ resolved
@@ -1,9 +1,6 @@
 ﻿// Copyright (c) .NET Foundation. All rights reserved.
 // Licensed under the Apache License, Version 2.0. See License.txt in the project root for license information.
-<<<<<<< HEAD
-=======
-using System.Collections.Generic;
->>>>>>> 2cb41eb1
+
 using System.Linq;
 using Xunit;
 
