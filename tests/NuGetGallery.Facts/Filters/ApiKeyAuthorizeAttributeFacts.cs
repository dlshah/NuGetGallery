--- conflicted
+++ resolved
@@ -11,43 +11,24 @@
     public class ApiKeyAuthorizeAttributeFacts : TestContainer
     {
         [Fact]
-        public void UsesCredentialTableToFindUser()
+        public void ApiKeyAuthorizeAttributeAcceptsValidRequestsFromConfirmedPackageOwners()
         {
-            ApiKeyAuthorizeAttribute attribute = CreateAttribute();
-            var apiKey = Guid.NewGuid();
-            var mockFilterContext = CreateActionFilterContext(apiKey.ToString());
+            ApiKeyAuthorizeAttribute attribute = Get<ApiKeyAuthorizeAttribute>();
+            attribute.UserService = Get<IUserService>();
+            var mockFilterContext = new Mock<ActionExecutingContext>();
+            var mockController = new Mock<Controller>();
 
-            GetMock<IUserService>()
-                .Setup(us => us.AuthenticateCredential(
-                    CredentialTypes.ApiKeyV1,
-                    apiKey.ToString().ToLowerInvariant()))
-                .Returns(new Credential() { User = Fakes.Owner });
+            var key = Guid.NewGuid().ToString();
 
-<<<<<<< HEAD
-            // Act
-            attribute.OnActionExecuting(mockFilterContext.Object);
-
-            // Assert
-            Assert.Null(mockFilterContext.Object.Result);
-        }
-
-        [Fact]
-        public void UsesApiKeyColumnToFindUserIfNoRecordInCredentialTable()
-        {
-            ApiKeyAuthorizeAttribute attribute = CreateAttribute();
-            var apiKey = Guid.NewGuid();
-            var mockFilterContext = CreateActionFilterContext(apiKey.ToString());
-=======
             mockFilterContext.Setup(ctx => ctx.Controller).Returns(mockController.Object);
             mockFilterContext.Setup(ctx => ctx.ActionParameters).Returns(
                 new Dictionary<string, object>
                 {
                     { "apiKey", key }
                 });
->>>>>>> f2aa519b
 
             GetMock<IUserService>()
-                .Setup(us => us.FindByApiKey(apiKey))
+                .Setup(us => us.FindByApiKey(It.IsAny<Guid>()))
                 .Returns(Fakes.Owner);
 
             // Act
@@ -62,8 +43,9 @@
         [InlineData("")]
         public void ApiKeyAuthorizeAttributeReturns400WhenApiKeyIsMissing(string value)
         {
-            ApiKeyAuthorizeAttribute attribute = CreateAttribute();
-            
+            ApiKeyAuthorizeAttribute attribute = Get<ApiKeyAuthorizeAttribute>();
+            attribute.UserService = Get<IUserService>();
+
             // Act
             var result = attribute.CheckForResult(value);
 
@@ -74,8 +56,9 @@
         [Fact]
         public void ApiKeyAuthorizeAttributeReturns400WhenApiKeyFormatIsInvalid()
         {
-            ApiKeyAuthorizeAttribute attribute = CreateAttribute();
-            
+            ApiKeyAuthorizeAttribute attribute = Get<ApiKeyAuthorizeAttribute>();
+            attribute.UserService = Get<IUserService>();
+
             // Act
             var result = attribute.CheckForResult("invalid-key");
 
@@ -86,7 +69,8 @@
         [Fact]
         public void ApiKeyAuthorizeAttributeReturns403WhenApiKeyDoesNotBelongToAUser()
         {
-            ApiKeyAuthorizeAttribute attribute = CreateAttribute();
+            ApiKeyAuthorizeAttribute attribute = Get<ApiKeyAuthorizeAttribute>();
+            attribute.UserService = Get<IUserService>();
             string unknownApiKey = Guid.NewGuid().ToString();
 
             // Act
@@ -99,7 +83,8 @@
         [Fact]
         public void ApiKeyAuthorizeAttributeReturns403WhenUserIsNotYetConfirmed()
         {
-            ApiKeyAuthorizeAttribute attribute = CreateAttribute();
+            ApiKeyAuthorizeAttribute attribute = Get<ApiKeyAuthorizeAttribute>();
+            attribute.UserService = Get<IUserService>();
             var user = new User
             {
                 UnconfirmedEmailAddress = "unconfirmed@example.com",
@@ -116,28 +101,5 @@
             // Assert
             ResultAssert.IsStatusCode(result, 403, Strings.ApiKeyUserAccountIsUnconfirmed);
         }
-
-        private static Mock<ActionExecutingContext> CreateActionFilterContext(string apiKey)
-        {
-            var mockFilterContext = new Mock<ActionExecutingContext>();
-            var mockController = new Mock<Controller>();
-
-            mockFilterContext.Setup(ctx => ctx.Controller).Returns(mockController.Object);
-            mockController.Object.ControllerContext = new ControllerContext
-            {
-                RouteData = new RouteData
-                {
-                    Values = { { "apiKey", apiKey } }
-                }
-            };
-            return mockFilterContext;
-        }
-
-        private ApiKeyAuthorizeAttribute CreateAttribute()
-        {
-            ApiKeyAuthorizeAttribute attribute = Get<ApiKeyAuthorizeAttribute>();
-            attribute.UserService = Get<IUserService>();
-            return attribute;
-        }
     }
 }